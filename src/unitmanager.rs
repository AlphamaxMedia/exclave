// The UnitManager contains all units that are Selected.  This includes
// units that are Active.
use std::cell::RefCell;
use std::collections::HashMap;
use std::fmt;
use std::rc::Rc;
use std::sync::mpsc::{channel, Receiver, Sender};
use std::sync::{Arc, Mutex};
use std::thread;

use config::Config;
use unit::{UnitName, UnitKind, UnitActivateError, UnitDeactivateError, UnitSelectError, UnitDeselectError, UnitIncompatibleReason};
use unitbroadcaster::{UnitBroadcaster, UnitEvent, UnitStatusEvent, UnitStatus, LogEntry};
use units::interface::{Interface, InterfaceDescription};
use units::jig::{Jig, JigDescription};
use units::logger::{Logger, LoggerDescription};
use units::scenario::{Scenario, ScenarioDescription};
use units::test::{Test, TestDescription};

macro_rules! load {
    ($slf:ident, $dest:ident, $desc:ident) => {
        {
            // If the item exists in the array already, then it is active and will be deselected first.
            if $slf.$dest.borrow().contains_key($desc.id()) {
                // Deselect the old one it before unloading
                $slf.deselect($desc.id(), "reloading");
            };
            // "Load" the Unit, which means we can select or activate it later on.
            match $desc.load($slf, &*$slf.cfg.lock().unwrap()) {
                Ok(o) => {
                    $slf.$dest.borrow_mut().insert($desc.id().clone(), Rc::new(RefCell::new(o)));

                    // Announce the fact that the unit was loaded successfully.
                    $slf.bc
                        .broadcast(&UnitEvent::Status(UnitStatusEvent::new_loaded($desc.id())));

                    Ok($desc.id().clone())
                }
                Err(e) => {
                    $slf.bc.broadcast(
                        &UnitEvent::Status(UnitStatusEvent::new_load_failed(
                            $desc.id(),
                            format!("{}", e),
                        )),
                    );
                    Err(e)
                }
            }
        }
    }
}

#[derive(Debug, Clone)]
pub enum FieldType {
    Name,
    Description,
}

impl fmt::Display for FieldType {
    fn fmt(&self, f: &mut fmt::Formatter) -> fmt::Result {
        match self {
            &FieldType::Name => write!(f, "name"),
            &FieldType::Description => write!(f, "description"),
        }
    }
}

/// Messages for Library -> Unit communication
#[derive(Debug, Clone)]
pub enum ManagerStatusMessage {
    /// Return the first name of the jig we're running on.
    Jig(Option<UnitName> /* Name of the jig (if one is selected) */),

    /// Return a list of known scenarios.
    Scenarios(Vec<UnitName>),

    /// Return the currently-selected scenario, if any
    Scenario(Option<UnitName>),

    /// Return a list of tests in a scenario.
    Tests(UnitName /* Scenario name */, Vec<UnitName> /* List of tests */),

    /// Greeting identifying the server.
    Hello(String /* Server identification name */),

    /// Describes a Type of a particular Field on a given Unit
    Describe(UnitName, FieldType, String /* Value */),

    /// A log message from one of the units, or the system itself.
    Log(LogEntry),

    /// A test has started running,
    Running(UnitName),

    /// Indicates that a test passed successfully.
    Pass(UnitName, String /* log message */),

    /// Indicates that a test failed for some reason.
    Fail(UnitName, i32 /* return code */, String /* log message */),

    /// Indicates that a test was skipped for some reason.
    Skipped(UnitName, String /* reason */),

    /// Sent when a scenario has finished running.
    Finished(UnitName /* Scenario name */, u32 /* Result code */, String /* Reason for finishing */),

}

/// Messages for Unit -> Library communication
#[derive(PartialEq, Eq, Hash, Debug, Clone)]
pub enum ManagerControlMessageContents {
    /// Get the current Jig
    Jig,

    /// Get a list of compatible, Selected scenarios.
    Scenarios,

    /// Select a specific scenario.
    Scenario(UnitName /* Scenario name */),

    /// Get a list of tests, either from the current scenario (None) or a specific scenario (Some)
    Tests(Option<UnitName>),

    /// An error message from a particular interface.
    Error(String /* Error message contents */),

    /// Sent to a unit when it is first loaded, including "HELLO" messages.
    InitialGreeting,

    /// Tells the Manager to advance the current scenario.
    AdvanceScenario(i32 /* result code of last step */),

    /// Indicates the child (Interface, Test, etc.) has exited.
    ChildExited,

    /// Client sent an unimplemented message.
    Unimplemented(String /* verb */, String /* rest of line */),

    /// Send an INFO message to the logging system
    Log(String /* log message */),

    /// Send an ERROR message to the logging system
    LogError(String /* log message */),

    /// Start running a scenario, or the default scenario if None
    StartScenario(Option<UnitName>),

    /// Start running a given test.
    StartTest(UnitName),

    /// Stop running a given test.
    StopTest(UnitName),

    /// Sent when a test has started running.
    TestStarted,

    /// Indicates that a test was skipped, and why.
    Skip(UnitName, String /* reason */),

    /// Indicates that a scenario has finished, and how many tests passed.
    ScenarioFinished(u32 /* Finish code */, String /* Informative message */),

    /// Indicates that a test has finished
    TestFinished(i32 /* Finish code */, String /* The last printed line */),
}

#[derive(PartialEq, Eq, Hash, Debug, Clone)]
pub struct ManagerControlMessage {
    sender: UnitName,
    contents: ManagerControlMessageContents,
}

impl ManagerControlMessage {
    pub fn new(id: &UnitName, contents: ManagerControlMessageContents) -> Self {
        ManagerControlMessage {
            sender: id.clone(),
            contents: contents,
        }
    }
}

pub struct UnitManager {
    cfg: Arc<Mutex<Config>>,
    bc: UnitBroadcaster,

    /// Loaded Interfaces, available for selection and activation.
    interfaces: RefCell<HashMap<UnitName, Rc<RefCell<Interface>>>>,

    /// Loaded Jigs, available for selection and activation.
    jigs: RefCell<HashMap<UnitName, Rc<RefCell<Jig>>>>,

    /// Loaded Loggers.
    loggers: RefCell<HashMap<UnitName, Rc<RefCell<Logger>>>>,

    /// Loaded Scenarios, available for selected and activation.
    scenarios: Rc<RefCell<HashMap<UnitName, Rc<RefCell<Scenario>>>>>,

    /// Loaded Tests, available for selection and activation.
    tests: Rc<RefCell<HashMap<UnitName, Rc<RefCell<Test>>>>>,

    /// Prototypical message sender that will be cloned and passed to each new unit.
    control_sender: Sender<ManagerControlMessage>,

    /// The currently-selected Scenario, if any
    current_scenario: Rc<RefCell<Option<Rc<RefCell<Scenario>>>>>,

    /// The currently-selected Jig, if any
    current_jig: Rc<RefCell<Option<Rc<RefCell<Jig>>>>>,

    /// A list of selected units.
    selected: Rc<RefCell<HashMap<UnitName, ()>>>,

    /// A list of active units.  These units must also be selected.
    active: Rc<RefCell<HashMap<UnitName, ()>>>,
}

impl UnitManager {
    pub fn new(broadcaster: &UnitBroadcaster, config: &Arc<Mutex<Config>>) -> Self {
        let (sender, receiver) = channel();

        let monitor_broadcaster = broadcaster.clone();
        thread::spawn(move || Self::control_message_monitor(receiver, monitor_broadcaster));

        UnitManager {
            cfg: config.clone(),
            bc: broadcaster.clone(),

            interfaces: RefCell::new(HashMap::new()),
            jigs: RefCell::new(HashMap::new()),
            loggers: RefCell::new(HashMap::new()),
            scenarios: Rc::new(RefCell::new(HashMap::new())),
            tests: Rc::new(RefCell::new(HashMap::new())),

            selected: Rc::new(RefCell::new(HashMap::new())),
            active: Rc::new(RefCell::new(HashMap::new())),

            current_scenario: Rc::new(RefCell::new(None)),
            current_jig: Rc::new(RefCell::new(None)),

            control_sender: sender,
        }
    }

    /// Runs in a separate thread and consolidates control messages
    fn control_message_monitor(receiver: Receiver<ManagerControlMessage>, broadcaster: UnitBroadcaster) {
        while let Ok(msg) = receiver.recv() {
            broadcaster.broadcast(&UnitEvent::ManagerRequest(msg));
        }
    }

    pub fn get_control_channel(&self) -> Sender<ManagerControlMessage> {
        self.control_sender.clone()
    }

<<<<<<< HEAD
    pub fn load_interface(&self, description: &InterfaceDescription) -> Result<UnitName, ()> {
        load!(self, interfaces, description)
    }

    pub fn load_logger(&self, description: &LoggerDescription) -> Result<UnitName, ()> {
        load!(self, loggers, description)
    }

    pub fn load_test(&self, desceription: &TestDescription) -> Result<UnitName, ()> {
=======
    pub fn load_interface(&self, description: &InterfaceDescription) -> Result<UnitName, UnitIncompatibleReason> {
        load!(self, interfaces, description)
    }

    pub fn load_test(&self, desceription: &TestDescription) -> Result<UnitName, UnitIncompatibleReason> {
>>>>>>> af5e24e8
        load!(self, tests, desceription)
    }

    pub fn load_jig(&self, desceription: &JigDescription) -> Result<UnitName, UnitIncompatibleReason> {
        load!(self, jigs, desceription)
    }

    pub fn load_scenario(&self, desceription: &ScenarioDescription) -> Result<UnitName, UnitIncompatibleReason> {
        load!(self, scenarios, desceription)
    }

    pub fn select(&self, id: &UnitName) {
        // Don't select already-selected units.
        if self.selected.borrow().contains_key(id) {
            return;
        }

        let result = match *id.kind() {
            UnitKind::Interface => self.select_interface(id),
            UnitKind::Jig => self.select_jig(id),
            UnitKind::Logger => self.select_logger(id),
            UnitKind::Scenario => self.select_scenario(id),
            UnitKind::Test => self.select_test(id),
            UnitKind::Internal => Ok(()),
        };

        // Announce that the interface was successfully started.
        match result {
            Ok(_) => {
                self.selected.borrow_mut().insert(id.clone(), ());
                self.bc.broadcast(&UnitEvent::Status(UnitStatusEvent::new_selected(id)));
            },
            Err(e) =>
               self.bc.broadcast(
                    &UnitEvent::Status(UnitStatusEvent::new_select_failed(id, format!("{}", e)))),
        }
    }

    pub fn select_scenario(&self, id: &UnitName) -> Result<(), UnitSelectError> {
        let new_scenario = match self.scenarios.borrow().get(id) {
            Some(s) => s.clone(),
            None => return Err(UnitSelectError::UnitNotFound),
        };

        // If there is an existing current scenario, check to see if the ID matches.
        // If so, there is nothing to do.
        // If not, deselect it.
        // There Can Only Be One.
        let deselct_id_opt = if let Some(ref old_scenario) = *self.current_scenario.borrow() {
            if old_scenario.borrow().id() == id {
                // Units match, so do nothing.
                return Ok(());
            }
            Some(old_scenario.borrow().id().clone())
        } else {
            None
        };

        if let Some(ref old_id) = deselct_id_opt {
            self.deselect(old_id, "switching to a new scenario");
        }
        
        // Select this scenario.
        new_scenario.borrow_mut().select()?;
        *self.current_scenario.borrow_mut() = Some(new_scenario.clone());

        // Now select every test associated with the scenario.
        for test_id in &new_scenario.borrow().test_sequence() {
            self.select(test_id);
        }
        Ok(())
    }

    fn select_jig(&self, id: &UnitName) -> Result<(), UnitSelectError> {
        let new_jig = match self.jigs.borrow().get(id) {
            Some(s) => s.clone(),
            None => return Err(UnitSelectError::UnitNotFound),
        };

        // If there is an existing current jig, check to see if the ID matches.
        // If so, there is nothing to do.
        // If not, deselect it.
        // There Can Only Be One.
        let deselct_id_opt = if let Some(ref old_jig) = *self.current_jig.borrow() {
            if old_jig.borrow().id() == id {
                // Units match, so do nothing.
                return Ok(());
            }
            Some(old_jig.borrow().id().clone())
        } else {
            None
        };
        if let Some(ref old_id) = deselct_id_opt {
            self.deselect(old_id, "switching to a new jig");
        }

        // Select this jig.
        new_jig.borrow_mut().select()?;
        *self.current_jig.borrow_mut() = Some(new_jig.clone());

        // If this jig has a default scenario, select that too.
        if let Some(ref scenario_name) = *new_jig.borrow().default_scenario() {
            self.select(scenario_name);
        }

        Ok(())
    }

    fn select_test(&self, id: &UnitName) -> Result<(), UnitSelectError> { 
        match self.tests.borrow().get(id) {
            Some(ref s) => s.borrow_mut().select(self),
            None => Err(UnitSelectError::UnitNotFound),
        }
    }

    fn select_interface(&self, id: &UnitName) -> Result<(), UnitSelectError> {
        match self.interfaces.borrow().get(id) {
            Some(ref s) => s.borrow_mut().select(),
            None => Err(UnitSelectError::UnitNotFound),
        }
    }

    fn select_logger(&self, id: &UnitName) -> Result<(), UnitSelectError> {
        match self.loggers.borrow().get(id) {
            Some(ref s) => s.borrow_mut().select(),
            None => Err(UnitSelectError::UnitNotFound),
        }
    }

    pub fn deselect(&self, id: &UnitName, reason: &str) {
        self.deactivate(id, "unit is being deselcted");

        // Don't deselect a unit that hasn't been selected.
        if ! self.selected.borrow().contains_key(id) {
            return;
        }

        // Remove the item from its associated Rc array.
        // Note that because these are Rcs, they may live on for a little while
        // longer as references in other objects.
        let result = match id.kind() {
            &UnitKind::Internal => Ok(()),
            &UnitKind::Interface => self.deselect_interface(id),
            &UnitKind::Jig => self.deselect_jig(id),
            &UnitKind::Logger => self.deselect_logger(id),
            &UnitKind::Scenario => self.deselect_scenario(id),
            &UnitKind::Test => self.deselect_test(id),
        };

        // A not-okay result is fine, it just means we couldn't find the unit.
        if result.is_ok() {
            self.selected.borrow_mut().remove(id);
            self.bc.broadcast(&UnitEvent::Status(UnitStatusEvent::new_deselected(id, reason.to_owned())));
        }
    }

    fn deselect_test(&self, id: &UnitName) -> Result<(), UnitDeselectError> {
        match self.tests.borrow().get(id) {
            Some(ref s) => s.borrow_mut().deselect(),
            None => Err(UnitDeselectError::UnitNotFound),
        }
    }

    fn deselect_interface(&self, id: &UnitName) -> Result<(), UnitDeselectError> {
        match self.interfaces.borrow().get(id) {
            Some(ref s) => s.borrow_mut().deselect(),
            None => Err(UnitDeselectError::UnitNotFound),
        }
    }

    fn deselect_logger(&self, id: &UnitName) -> Result<(), UnitDeselectError> {
        match self.loggers.borrow().get(id) {
            Some(ref s) => s.borrow_mut().deselect(),
            None => Err(UnitDeselectError::UnitNotFound),
        }
    }

    fn deselect_jig(&self, id: &UnitName) -> Result<(), UnitDeselectError> {
        // If the specified jig isn't the current jig, then there's nothing to do.
        let mut current_jig_opt = self.current_jig.borrow_mut();

        let current_jig = match *current_jig_opt {
            None => return Ok(()),
            Some(ref s) => {
                let current_jig = s.borrow();
                if current_jig.id() != id {
                    return Ok(());
                }
                s.clone()
            }
        };

        // If there is a default scenario, make sure it's deselected.
        if let Some(new_scenario_id) = current_jig.borrow().default_scenario().clone() {
            self.deselect(&new_scenario_id, "jig is deselecting");
        }

        current_jig.borrow_mut().deselect()?;
        *current_jig_opt = None;
        Ok(())
    }

    fn deselect_scenario(&self, id: &UnitName) -> Result<(), UnitDeselectError> {
        // If the specified scenario isn't the current scenario, then there's nothing to do.
        match *self.current_scenario.borrow() {
            None => return Ok(()),
            Some(ref s) => {
                let current_scenario = s.borrow();
                if current_scenario.id() != id {
                    return Ok(());
                }
            }
        }

        if let Some(ref old_scenario) = self.current_scenario.borrow_mut().take() {
            // Deselect every test in this scenario first.
            for test_id in &old_scenario.borrow().test_sequence() {
                self.deselect(test_id, "scenario is deselecting");
            }

            // Deselect the actual scenario
            old_scenario.borrow_mut().deselect()?;
        }
        Ok(())
    }

    pub fn activate(&self, id: &UnitName) {
        self.select(id);

        // Don't activate a unit that is already active.
        if self.active.borrow().contains_key(id) {
            return;
        }

        // If the unit still hasn't been selected, don't activate it.
        if ! self.selected.borrow().contains_key(id) {
            return;
        }

        let result = match *id.kind() {
            UnitKind::Interface => self.activate_interface(id),
            UnitKind::Jig => self.activate_jig(id),
            UnitKind::Logger => self.activate_logger(id),
            UnitKind::Scenario => self.activate_scenario(id),
            UnitKind::Test => self.activate_test(id),
            UnitKind::Internal => Ok(()),
        };

        // Announce that the interface was successfully started.
        match result {
            Ok(_) => {
                self.active.borrow_mut().insert(id.clone(), ());
                self.bc.broadcast(&UnitEvent::Status(UnitStatusEvent::new_active(id)))
            },
            Err(e) =>
               self.bc.broadcast(
                    &UnitEvent::Status(UnitStatusEvent::new_active_failed(id, format!("unable to activate: {}", e)))),
        }
    }

    /// If there are unselected defaults, activate them.
    /// For example, if there is no current Jig, activate the first Jig we find.
    /// Likewise, if there is no selected Scenario, select the first scenario we find.
    pub fn refresh_defaults(&self) {
        // Activate a "random" available jig.
        if self.current_jig.borrow().is_none() && !self.jigs.borrow().is_empty() {
            let new_jig_id = self.jigs.borrow().keys().next().unwrap().clone();
            self.activate(&new_jig_id);
        }

        // If there is no current scenario, select a random one.
        if self.current_scenario.borrow().is_none() && !self.scenarios.borrow().is_empty() {
            let new_scenario_id = self.scenarios.borrow().keys().next().unwrap().clone();
            self.select(&new_scenario_id);
        }
    }

    fn activate_interface(&self, id: &UnitName) -> Result<(), UnitActivateError> {
        // Activate the interface, which actually starts it up.
        match self.interfaces.borrow().get(id) {
            Some(i) => i.borrow_mut().activate(self, &*self.cfg.lock().unwrap()),
            None => return Err(UnitActivateError::UnitNotFound),
        }
    }

    fn activate_logger(&self, id: &UnitName) -> Result<(), UnitActivateError> {
        // Activate the interface, which actually starts it up.
        match self.loggers.borrow().get(id) {
            Some(i) => i.borrow_mut().activate(self, &*self.cfg.lock().unwrap()),
            None => return Err(UnitActivateError::UnitNotFound),
        }
    }

    /// Set the new jig as "Active".
    /// The jig must already be set as the current jig.
    fn activate_jig(&self, id: &UnitName) -> Result<(), UnitActivateError> {
        let current_jig_opt = self.current_jig.borrow();

        match *current_jig_opt {
            None => Err(UnitActivateError::UnitNotSelected),
            Some(ref s) => if s.borrow_mut().id() != id {
                Err(UnitActivateError::UnitNotSelected)
            } else {
                // Activate this jig.
                s.borrow_mut().activate(self, &*self.cfg.lock().unwrap())
            }
        }
    }

    /// Set the specified scenario as "Active".
    /// This actually runs the scenario.
    fn activate_scenario(&self, id: &UnitName) -> Result<(), UnitActivateError> {
        let current_opt = self.current_scenario.borrow();

        match *current_opt {
            None => Err(UnitActivateError::UnitNotSelected),
            Some(ref s) => if s.borrow().id() != id {
                Err(UnitActivateError::UnitNotSelected)
            } else {
                // Activate this scenario.
                s.borrow_mut().activate(self, &*self.cfg.lock().unwrap())
            }
        }
    }

    fn activate_test(&self, id: &UnitName) -> Result<(), UnitActivateError> {
        match self.tests.borrow().get(id) {
            None => Err(UnitActivateError::UnitNotFound),
            Some(ref s) => s.borrow_mut().activate(self, &*self.cfg.lock().unwrap()),
        }
    }

    pub fn deactivate(&self, id: &UnitName, reason: &str) {

        // Don't deactivate an inactive unit.
        if ! self.active.borrow().contains_key(id) {
            return;
        }

        let result = match *id.kind() {
            UnitKind::Interface => self.deactivate_interface(id),
            UnitKind::Jig => self.deactivate_jig(id),
            UnitKind::Logger => self.deactivate_logger(id),
            UnitKind::Scenario => self.deactivate_scenario(id),
            UnitKind::Test => self.deactivate_test(id),
            UnitKind::Internal => Ok(()),
        };
        match result {
            Ok(_) => {
                self.active.borrow_mut().remove(id);
                self.bc.broadcast(&UnitEvent::Status(UnitStatusEvent::new_deactivate_success(id, reason.to_owned())))
            },
            Err(e) =>
                self.bc.broadcast(
                        &UnitEvent::Status(UnitStatusEvent::new_deactivate_failure(id, format!("unable to deactivate: {}", e)))),
        }
    }

    fn deactivate_interface(&self, id: &UnitName) -> Result<(), UnitDeactivateError> {
        let interfaces = self.interfaces.borrow();
        match interfaces.get(id) {
            None => return Err(UnitDeactivateError::UnitNotFound),
            Some(interface) => interface.borrow_mut().deactivate(),
        }
    }

    fn deactivate_logger(&self, id: &UnitName) -> Result<(), UnitDeactivateError> {
        let loggers = self.loggers.borrow();
        match loggers.get(id) {
            None => return Err(UnitDeactivateError::UnitNotFound),
            Some(interface) => interface.borrow_mut().deactivate(),
        }
    }

    fn deactivate_test(&self, id: &UnitName) -> Result<(), UnitDeactivateError> {
        let tests = self.tests.borrow();
        match tests.get(id) {
            None => return Err(UnitDeactivateError::UnitNotFound),
            Some(test) => test.borrow_mut().deactivate(),
        }
    }

    fn deactivate_scenario(&self, id: &UnitName) -> Result<(), UnitDeactivateError> {
        let current_scenario_opt = self.current_scenario.borrow_mut();

        // If the specified scenario isn't the current scenario, then there's nothing to do.
        match *current_scenario_opt {
            None => Ok(()),
            Some(ref s) => {
                let current_scenario = s.borrow_mut();
                if current_scenario.id() != id {
                    Ok(())
                }
                else {
                    current_scenario.deactivate()
                }
            }
        }
    }

    fn deactivate_jig(&self, id: &UnitName) -> Result<(), UnitDeactivateError> {
        let current_opt = self.current_jig.borrow_mut();

        // If the specified jig isn't the current jig, then there's nothing to do.
        match *current_opt {
            None => Ok(()),
            Some(ref s) => {
                let current = s.borrow_mut();
                if current.id() != id {
                    Ok(())
                }
                else {
                    current.deactivate()
                }
            }
        }
    }

    pub fn unload(&self, id: &UnitName) {
        self.deselect(id, "unloading");
        match *id.kind() {
            UnitKind::Interface => self.unload_interface(id),
            UnitKind::Jig => self.unload_jig(id),
            UnitKind::Logger => self.unload_logger(id),
            UnitKind::Scenario => self.unload_scenario(id),
            UnitKind::Test => self.unload_test(id),
            UnitKind::Internal => (),
        }
    }
    
    fn unload_interface(&self, id: &UnitName) {
        self.deactivate(id, "interface is being unloaded");
        self.deselect(id, "interface is being unloaded");

        self.interfaces.borrow_mut().remove(id);
    }

    fn unload_logger(&self, id: &UnitName) {
        self.deactivate(id, "logger is being unloaded");
        self.deselect(id, "logger is being unloaded");

        self.loggers.borrow_mut().remove(id);
    }

    fn unload_jig(&self, id: &UnitName) {
        self.deactivate(id, "jig is being unloaded");
        self.deselect(id, "jig is being unloaded");

        self.jigs.borrow_mut().remove(id);
    }

    fn unload_test(&self, id: &UnitName) {
        self.deactivate(id, "test is being unloaded");
        self.deselect(id, "test is being unloaded");

        self.tests.borrow_mut().remove(id);
    }

    fn unload_scenario(&self, id: &UnitName) {
        self.deactivate(id, "scenario is being unloaded");
        self.deselect(id, "scenario is being unloaded");

        self.scenarios.borrow_mut().remove(id);
        self.broadcast_scenario_list();
    }

    pub fn get_scenario_named(&self, id: &UnitName) -> Option<Rc<RefCell<Scenario>>> {
        match self.scenarios.borrow().get(id) {
            None => None,
            Some(scenario) => Some(scenario.clone())
        }
    }

    pub fn get_test_named(&self, id: &UnitName) -> Option<Rc<RefCell<Test>>> {
        match self.tests.borrow().get(id) {
            None => None,
            Some(test) => Some(test.clone()),
        }
    }

    pub fn get_tests(&self) -> Rc<RefCell<HashMap<UnitName, Rc<RefCell<Test>>>>> {
        self.tests.clone()
    }

    pub fn get_scenarios(&self) -> Rc<RefCell<HashMap<UnitName, Rc<RefCell<Scenario>>>>> {
        self.scenarios.clone()
    }

     pub fn jig_is_loaded(&self, id: &UnitName) -> bool {
        self.jigs.borrow().get(id).is_some()
    }

    pub fn process_message(&self, msg: &UnitEvent) {
        match msg {
            &UnitEvent::ManagerRequest(ref req) => self.manager_request(req),
            &UnitEvent::Status(ref stat) => self.status_message(stat),
            &UnitEvent::Log(ref log) => {
                for (_, interface) in self.interfaces.borrow().iter() {
                    let log_status_msg = ManagerStatusMessage::Log(log.clone());
                    interface.borrow().output_message(log_status_msg).expect("Unable to pass message to client");
                }
            },
            _ => (),
        }
    }

    fn status_message(&self, msg: &UnitStatusEvent) {
        let &UnitStatusEvent {ref name, ref status} = msg;
        match status {
            &UnitStatus::Loaded => match name.kind() {
                &UnitKind::Jig => self.broadcast_jig_named(name),
                &UnitKind::Scenario => self.broadcast_scenario_named(name),
                &UnitKind::Test => self.broadcast_test_named(name),
                _ => (),
            },
            &UnitStatus::Selected => match name.kind() {
                &UnitKind::Jig => self.broadcast_selected_jig(),
                &UnitKind::Scenario => self.broadcast_selected_scenario(),
                _ => (),
            },
            _ => (),
        }
    }

    fn manager_request(&self, msg: &ManagerControlMessage) {
        let &ManagerControlMessage {sender: ref sender_name, contents: ref msg} = msg;

        match *msg {
            ManagerControlMessageContents::Scenarios => self.send_scenarios_to(sender_name),
            ManagerControlMessageContents::Tests(ref scenario_name) => self.send_tests_to(sender_name, scenario_name),
            ManagerControlMessageContents::Log(ref txt) => self.bc.broadcast(&UnitEvent::Log(LogEntry::new_info(sender_name.clone(), txt.clone()))),
            ManagerControlMessageContents::LogError(ref txt) => self.bc.broadcast(&UnitEvent::Log(LogEntry::new_error(sender_name.clone(), txt.clone()))),
            ManagerControlMessageContents::Scenario(ref new_scenario_name) => {
                if self.get_scenario_named(new_scenario_name).is_some() {
                    self.select(new_scenario_name);
                    self.broadcast_selected_scenario();
                } else {
                    self.bc.broadcast(&UnitEvent::Log(LogEntry::new_error(sender_name.clone(), format!("unable to find scenario {}", new_scenario_name))));
                }
            },
            ManagerControlMessageContents::Error(ref err) => {
                self.bc.broadcast(&UnitEvent::Log(LogEntry::new_error(sender_name.clone(), err.clone())));
            },
            ManagerControlMessageContents::Jig => self.send_jig_to(sender_name),
            ManagerControlMessageContents::InitialGreeting => {
                // Send some initial information to the client.
                self.send_hello_to(sender_name);
                self.send_jig_to(sender_name);
                self.send_scenarios_to(sender_name);
                // If there is a scenario selected, send that too.
                if let Some(ref sc) = *self.current_scenario.borrow() {
                    self.send_scenario_to(sender_name, &sc.borrow().id().clone());
                }
            },
            ManagerControlMessageContents::ChildExited => {
                self.bc.broadcast(&UnitEvent::Status(UnitStatusEvent::new_active_failed(sender_name, "Unit unexpectedly exited".to_owned())));
            },
            ManagerControlMessageContents::AdvanceScenario(result) => {
                match *self.current_scenario.borrow() {
                    None => (),
                    Some(ref current_scenario) => current_scenario.borrow_mut().advance(result, &self.control_sender),
                }
            },
            ManagerControlMessageContents::Unimplemented(ref verb, ref remainder) => {
                self.bc.broadcast(&UnitEvent::Log(LogEntry::new_error(sender_name.clone(), format!("unimplemented verb: {} (args: {})", verb, remainder))));
            },
            ManagerControlMessageContents::StartScenario(ref scenario_name_opt) => {
                let scenario_name = if let Some(ref scenario_name) = *scenario_name_opt {
                    self.select(scenario_name);
                    scenario_name.clone()
                } else {
                    match *self.current_scenario.borrow() {
                        None => {
                            self.bc.broadcast(&UnitEvent::Log(LogEntry::new_error(sender_name.clone(), "unable to start scenario: no scenario selected and no scenario specified".to_owned())));
                            return;
                        },
                        Some(ref scenario) => scenario.borrow().id().clone()
                    }
                };

                self.activate(&scenario_name);
            },
            ManagerControlMessageContents::Skip(ref test_name, ref reason) => {
                self.broadcast_skipped(test_name, reason);
            },
            ManagerControlMessageContents::TestStarted => {
                self.broadcast_message(ManagerStatusMessage::Running(sender_name.clone()));
            }
            ManagerControlMessageContents::TestFinished(result, ref message) => {
                self.broadcast_message(match result {
                    0 => ManagerStatusMessage::Pass(sender_name.clone(), message.clone()),
                    i => ManagerStatusMessage::Fail(sender_name.clone(), i, message.clone()),
                });
            }
            ManagerControlMessageContents::ScenarioFinished(code, ref message) => {
                // Deactivate the current scenario.
                // Since a scenario is finishing, the current scenario MUST not be None.
                {
                    let cs = self.current_scenario.borrow();
                    self.deactivate(cs.as_ref().unwrap().borrow().id(), &message);
                }
                self.broadcast_finished(sender_name, code, message);
            }
            ManagerControlMessageContents::StartTest(ref test_name) => {
                self.activate(test_name);
            }
            ManagerControlMessageContents::StopTest(ref test_name) => {
                self.deactivate(test_name, "controller requested test stop");
            }
        }
    }

    pub fn send_hello_to(&self, sender_name: &UnitName) {
        self.send_messages_to(sender_name, vec![ManagerStatusMessage::Hello("Jig/20 1.0".to_owned())]);
    }

    pub fn send_jig_to(&self, sender_name: &UnitName) {
        let messages = match *self.current_jig.borrow() {
            None => vec![ManagerStatusMessage::Jig(None)],
            Some(ref jig_rc) => {
                let jig = jig_rc.borrow();
                vec![
                    ManagerStatusMessage::Jig(Some(jig.id().clone())),
                    ManagerStatusMessage::Describe(jig.id().clone(), FieldType::Name, jig.name().clone()),
                    ManagerStatusMessage::Describe(jig.id().clone(), FieldType::Description, jig.description().clone())
                ]
            }
        };
        self.send_messages_to(sender_name, messages);
    }

    /// Send all available scenarios to the specified endpoint.
    pub fn send_scenarios_to(&self, sender_name: &UnitName) {
        let mut messages = vec![ManagerStatusMessage::Scenarios(self.scenarios.borrow().keys().map(|x| x.clone()).collect())];
        for (scenario_id, scenario) in self.scenarios.borrow().iter() {
            messages.push(ManagerStatusMessage::Describe(scenario_id.clone(), FieldType::Name, scenario.borrow().name().clone()));
            messages.push(ManagerStatusMessage::Describe(scenario_id.clone(), FieldType::Description, scenario.borrow().description().clone()));
        }
        self.send_messages_to(sender_name, messages);
    }

    pub fn send_scenario_to(&self, sender_name: &UnitName, scenario_name: &UnitName) {
        let messages = match self.scenarios.borrow().get(scenario_name) {
            None => vec![ManagerStatusMessage::Scenario(None)],
            Some(scenario_rc) => {
                let scenario = scenario_rc.borrow();
                let mut messages = vec![ManagerStatusMessage::Scenario(Some(scenario_name.clone()))];
                for (test_id, test_rc) in scenario.tests() {
                    let test = test_rc.borrow();
                    messages.push(ManagerStatusMessage::Describe(test_id.clone(), FieldType::Name, test.name().clone()));
                    messages.push(ManagerStatusMessage::Describe(test_id.clone(), FieldType::Description, test.description().clone()));
                }
                messages.push(ManagerStatusMessage::Tests(scenario.id().clone(), scenario.test_sequence()));
                messages
            }
        };
        self.send_messages_to(sender_name, messages);
    }

    /// Send a list of tests to the specified recipient.
    /// If no scenario name is specified, send the current scenario.
    pub fn send_tests_to(&self, sender_name: &UnitName, scenario_name_opt: &Option<UnitName>) {
        let scenario_id = match *scenario_name_opt {
            Some(ref n) => n.clone(),
            None => match *self.current_scenario.borrow() {
                Some(ref cs) => cs.borrow().id().clone(),
                None => {
                    self.bc.broadcast(&UnitEvent::Log(LogEntry::new_error(sender_name.clone(), "unable to list tests, no scenario specified and no scenario selected".to_owned())));
                    return;
                }
            }
        };
        let scenarios = self.scenarios.borrow();
        let scenario_rc_opt = scenarios.get(&scenario_id);
        match scenario_rc_opt {
            None => self.bc.broadcast(&UnitEvent::Log(LogEntry::new_error(sender_name.clone(), format!("unable to list tests, scenario {} not found", scenario_id)))),
            Some(ref sc_ref) => {
                let scenario = sc_ref.borrow();
                self.send_messages_to(sender_name, vec![ManagerStatusMessage::Tests(scenario.id().clone(), scenario.test_sequence())])
            }
        }
    }

    fn broadcast_selected_jig(&self) {
        let jig_opt = self.current_jig.borrow();
        match *jig_opt {
            None => return,
            Some(ref j) => {
                let jig = j.borrow();
                for (interface_id, _) in self.interfaces.borrow().iter() {
                    let messages = vec![
                        ManagerStatusMessage::Jig(Some(jig.id().clone()))
                    ];
                    self.send_messages_to(interface_id, messages);
                }
            }
        }
    }

    fn broadcast_scenario_list(&self) {
        let msg = ManagerStatusMessage::Scenarios(self.scenarios.borrow().keys().map(|x| x.clone()).collect());
        for (interface_id, _) in self.interfaces.borrow().iter() {
            self.send_messages_to(interface_id, vec![msg.clone()]);
        }
    }

    fn broadcast_selected_scenario(&self) {
        let opt = self.current_scenario.borrow();
        match *opt {
            None => return,
            Some(ref j) => {
                let scenario = j.borrow();
                for (interface_id, _) in self.interfaces.borrow().iter() {
                    let messages = vec![
                        ManagerStatusMessage::Scenario(Some(scenario.id().clone())),
                        ManagerStatusMessage::Tests(scenario.id().clone(), scenario.test_sequence())
                    ];
                    self.send_messages_to(interface_id, messages);
                }
            }
        }
    }

    fn broadcast_jig_named(&self, jig_id: &UnitName) {
        let jigs = self.jigs.borrow();
        let jig = match jigs.get(jig_id) {
            Some(ref s) => s.clone(),
            None => return,
        };
        for (interface_id, _) in self.interfaces.borrow().iter() {
            let jig = jig.borrow();
            let messages = vec![
                ManagerStatusMessage::Describe(jig.id().clone(), FieldType::Name, jig.name().clone()),
                ManagerStatusMessage::Describe(jig.id().clone(), FieldType::Description, jig.description().clone())
            ];
            self.send_messages_to(interface_id, messages);
        }
    }

    fn broadcast_scenario_named(&self, scenario_id: &UnitName) {
        let scenarios = self.scenarios.borrow();
        let scenario = match scenarios.get(scenario_id) {
            Some(ref s) => s.clone(),
            None => return,
        };

        self.broadcast_scenario_list();
        let messages = {
            let scenario = scenario.borrow();
            vec![
                // Rebroadcast the list of scenarios, since that may have changed.
                ManagerStatusMessage::Describe(scenario_id.clone(), FieldType::Name, scenario.name().clone()),
                ManagerStatusMessage::Describe(scenario_id.clone(), FieldType::Description, scenario.description().clone())
            ]
        };
        for (interface_id, _) in self.interfaces.borrow().iter() {
            self.send_messages_to(interface_id, messages.clone());
        }
    }

    fn broadcast_test_named(&self, unit_id: &UnitName) {
        let units = self.tests.borrow();
        let unit = match units.get(unit_id) {
            Some(ref s) => s.clone(),
            None => return,
        };
        for (interface_id, _) in self.interfaces.borrow().iter() {
            let unit = unit.borrow();
            let messages = vec![
                ManagerStatusMessage::Describe(unit_id.clone(), FieldType::Name, unit.name().clone()),
                ManagerStatusMessage::Describe(unit_id.clone(), FieldType::Description, unit.description().clone())
            ];
            self.send_messages_to(interface_id, messages);
        }
    }

    fn broadcast_skipped(&self, unit_id: &UnitName, reason: &String) {
        let msg = ManagerStatusMessage::Skipped(unit_id.clone(), reason.clone());
        for (interface_id, _) in self.interfaces.borrow().iter() {
            self.send_messages_to(interface_id, vec![msg.clone()]);
        }
    }

    fn broadcast_finished(&self, unit_id: &UnitName, code: u32, message: &String) {
        let msg = ManagerStatusMessage::Finished(unit_id.clone(), code, message.clone());
        for (interface_id, _) in self.interfaces.borrow().iter() {
            self.send_messages_to(interface_id, vec![msg.clone()]);
        }
    }

    fn broadcast_message(&self, msg: ManagerStatusMessage) {
        for (interface_id, _) in self.interfaces.borrow().iter() {
            self.send_messages_to(interface_id, vec![msg.clone()]);
        }
    }

    /// Send a Vec<ManagerStatusMessage> to a specific endpoint.
    pub fn send_messages_to(&self, sender_name: &UnitName, messages: Vec<ManagerStatusMessage>) {
        let mut deactivate_reason = None;
        match *sender_name.kind() {
            UnitKind::Interface => {
                let interface_table = self.interfaces.borrow();
                let interface = interface_table.get(sender_name).expect("Unable to find Interface in the library");
                for msg in messages {
                    if let Err(e) = interface.borrow().output_message(msg) {
                        deactivate_reason = Some(e);
                        break;
                    }
                }
            },
            _ => (),
        }
        if let Some(deactivate_reason) = deactivate_reason {
            self.deactivate(sender_name, format!("communication error: {}", deactivate_reason).as_str());
        }
    }
}<|MERGE_RESOLUTION|>--- conflicted
+++ resolved
@@ -1,1088 +1,1080 @@
-// The UnitManager contains all units that are Selected.  This includes
-// units that are Active.
-use std::cell::RefCell;
-use std::collections::HashMap;
-use std::fmt;
-use std::rc::Rc;
-use std::sync::mpsc::{channel, Receiver, Sender};
-use std::sync::{Arc, Mutex};
-use std::thread;
-
-use config::Config;
-use unit::{UnitName, UnitKind, UnitActivateError, UnitDeactivateError, UnitSelectError, UnitDeselectError, UnitIncompatibleReason};
-use unitbroadcaster::{UnitBroadcaster, UnitEvent, UnitStatusEvent, UnitStatus, LogEntry};
-use units::interface::{Interface, InterfaceDescription};
-use units::jig::{Jig, JigDescription};
-use units::logger::{Logger, LoggerDescription};
-use units::scenario::{Scenario, ScenarioDescription};
-use units::test::{Test, TestDescription};
-
-macro_rules! load {
-    ($slf:ident, $dest:ident, $desc:ident) => {
-        {
-            // If the item exists in the array already, then it is active and will be deselected first.
-            if $slf.$dest.borrow().contains_key($desc.id()) {
-                // Deselect the old one it before unloading
-                $slf.deselect($desc.id(), "reloading");
-            };
-            // "Load" the Unit, which means we can select or activate it later on.
-            match $desc.load($slf, &*$slf.cfg.lock().unwrap()) {
-                Ok(o) => {
-                    $slf.$dest.borrow_mut().insert($desc.id().clone(), Rc::new(RefCell::new(o)));
-
-                    // Announce the fact that the unit was loaded successfully.
-                    $slf.bc
-                        .broadcast(&UnitEvent::Status(UnitStatusEvent::new_loaded($desc.id())));
-
-                    Ok($desc.id().clone())
-                }
-                Err(e) => {
-                    $slf.bc.broadcast(
-                        &UnitEvent::Status(UnitStatusEvent::new_load_failed(
-                            $desc.id(),
-                            format!("{}", e),
-                        )),
-                    );
-                    Err(e)
-                }
-            }
-        }
-    }
-}
-
-#[derive(Debug, Clone)]
-pub enum FieldType {
-    Name,
-    Description,
-}
-
-impl fmt::Display for FieldType {
-    fn fmt(&self, f: &mut fmt::Formatter) -> fmt::Result {
-        match self {
-            &FieldType::Name => write!(f, "name"),
-            &FieldType::Description => write!(f, "description"),
-        }
-    }
-}
-
-/// Messages for Library -> Unit communication
-#[derive(Debug, Clone)]
-pub enum ManagerStatusMessage {
-    /// Return the first name of the jig we're running on.
-    Jig(Option<UnitName> /* Name of the jig (if one is selected) */),
-
-    /// Return a list of known scenarios.
-    Scenarios(Vec<UnitName>),
-
-    /// Return the currently-selected scenario, if any
-    Scenario(Option<UnitName>),
-
-    /// Return a list of tests in a scenario.
-    Tests(UnitName /* Scenario name */, Vec<UnitName> /* List of tests */),
-
-    /// Greeting identifying the server.
-    Hello(String /* Server identification name */),
-
-    /// Describes a Type of a particular Field on a given Unit
-    Describe(UnitName, FieldType, String /* Value */),
-
-    /// A log message from one of the units, or the system itself.
-    Log(LogEntry),
-
-    /// A test has started running,
-    Running(UnitName),
-
-    /// Indicates that a test passed successfully.
-    Pass(UnitName, String /* log message */),
-
-    /// Indicates that a test failed for some reason.
-    Fail(UnitName, i32 /* return code */, String /* log message */),
-
-    /// Indicates that a test was skipped for some reason.
-    Skipped(UnitName, String /* reason */),
-
-    /// Sent when a scenario has finished running.
-    Finished(UnitName /* Scenario name */, u32 /* Result code */, String /* Reason for finishing */),
-
-}
-
-/// Messages for Unit -> Library communication
-#[derive(PartialEq, Eq, Hash, Debug, Clone)]
-pub enum ManagerControlMessageContents {
-    /// Get the current Jig
-    Jig,
-
-    /// Get a list of compatible, Selected scenarios.
-    Scenarios,
-
-    /// Select a specific scenario.
-    Scenario(UnitName /* Scenario name */),
-
-    /// Get a list of tests, either from the current scenario (None) or a specific scenario (Some)
-    Tests(Option<UnitName>),
-
-    /// An error message from a particular interface.
-    Error(String /* Error message contents */),
-
-    /// Sent to a unit when it is first loaded, including "HELLO" messages.
-    InitialGreeting,
-
-    /// Tells the Manager to advance the current scenario.
-    AdvanceScenario(i32 /* result code of last step */),
-
-    /// Indicates the child (Interface, Test, etc.) has exited.
-    ChildExited,
-
-    /// Client sent an unimplemented message.
-    Unimplemented(String /* verb */, String /* rest of line */),
-
-    /// Send an INFO message to the logging system
-    Log(String /* log message */),
-
-    /// Send an ERROR message to the logging system
-    LogError(String /* log message */),
-
-    /// Start running a scenario, or the default scenario if None
-    StartScenario(Option<UnitName>),
-
-    /// Start running a given test.
-    StartTest(UnitName),
-
-    /// Stop running a given test.
-    StopTest(UnitName),
-
-    /// Sent when a test has started running.
-    TestStarted,
-
-    /// Indicates that a test was skipped, and why.
-    Skip(UnitName, String /* reason */),
-
-    /// Indicates that a scenario has finished, and how many tests passed.
-    ScenarioFinished(u32 /* Finish code */, String /* Informative message */),
-
-    /// Indicates that a test has finished
-    TestFinished(i32 /* Finish code */, String /* The last printed line */),
-}
-
-#[derive(PartialEq, Eq, Hash, Debug, Clone)]
-pub struct ManagerControlMessage {
-    sender: UnitName,
-    contents: ManagerControlMessageContents,
-}
-
-impl ManagerControlMessage {
-    pub fn new(id: &UnitName, contents: ManagerControlMessageContents) -> Self {
-        ManagerControlMessage {
-            sender: id.clone(),
-            contents: contents,
-        }
-    }
-}
-
-pub struct UnitManager {
-    cfg: Arc<Mutex<Config>>,
-    bc: UnitBroadcaster,
-
-    /// Loaded Interfaces, available for selection and activation.
-    interfaces: RefCell<HashMap<UnitName, Rc<RefCell<Interface>>>>,
-
-    /// Loaded Jigs, available for selection and activation.
-    jigs: RefCell<HashMap<UnitName, Rc<RefCell<Jig>>>>,
-
-    /// Loaded Loggers.
-    loggers: RefCell<HashMap<UnitName, Rc<RefCell<Logger>>>>,
-
-    /// Loaded Scenarios, available for selected and activation.
-    scenarios: Rc<RefCell<HashMap<UnitName, Rc<RefCell<Scenario>>>>>,
-
-    /// Loaded Tests, available for selection and activation.
-    tests: Rc<RefCell<HashMap<UnitName, Rc<RefCell<Test>>>>>,
-
-    /// Prototypical message sender that will be cloned and passed to each new unit.
-    control_sender: Sender<ManagerControlMessage>,
-
-    /// The currently-selected Scenario, if any
-    current_scenario: Rc<RefCell<Option<Rc<RefCell<Scenario>>>>>,
-
-    /// The currently-selected Jig, if any
-    current_jig: Rc<RefCell<Option<Rc<RefCell<Jig>>>>>,
-
-    /// A list of selected units.
-    selected: Rc<RefCell<HashMap<UnitName, ()>>>,
-
-    /// A list of active units.  These units must also be selected.
-    active: Rc<RefCell<HashMap<UnitName, ()>>>,
-}
-
-impl UnitManager {
-    pub fn new(broadcaster: &UnitBroadcaster, config: &Arc<Mutex<Config>>) -> Self {
-        let (sender, receiver) = channel();
-
-        let monitor_broadcaster = broadcaster.clone();
-        thread::spawn(move || Self::control_message_monitor(receiver, monitor_broadcaster));
-
-        UnitManager {
-            cfg: config.clone(),
-            bc: broadcaster.clone(),
-
-            interfaces: RefCell::new(HashMap::new()),
-            jigs: RefCell::new(HashMap::new()),
-            loggers: RefCell::new(HashMap::new()),
-            scenarios: Rc::new(RefCell::new(HashMap::new())),
-            tests: Rc::new(RefCell::new(HashMap::new())),
-
-            selected: Rc::new(RefCell::new(HashMap::new())),
-            active: Rc::new(RefCell::new(HashMap::new())),
-
-            current_scenario: Rc::new(RefCell::new(None)),
-            current_jig: Rc::new(RefCell::new(None)),
-
-            control_sender: sender,
-        }
-    }
-
-    /// Runs in a separate thread and consolidates control messages
-    fn control_message_monitor(receiver: Receiver<ManagerControlMessage>, broadcaster: UnitBroadcaster) {
-        while let Ok(msg) = receiver.recv() {
-            broadcaster.broadcast(&UnitEvent::ManagerRequest(msg));
-        }
-    }
-
-    pub fn get_control_channel(&self) -> Sender<ManagerControlMessage> {
-        self.control_sender.clone()
-    }
-
-<<<<<<< HEAD
-    pub fn load_interface(&self, description: &InterfaceDescription) -> Result<UnitName, ()> {
-        load!(self, interfaces, description)
-    }
-
-    pub fn load_logger(&self, description: &LoggerDescription) -> Result<UnitName, ()> {
-        load!(self, loggers, description)
-    }
-
-    pub fn load_test(&self, desceription: &TestDescription) -> Result<UnitName, ()> {
-=======
-    pub fn load_interface(&self, description: &InterfaceDescription) -> Result<UnitName, UnitIncompatibleReason> {
-        load!(self, interfaces, description)
-    }
-
-    pub fn load_test(&self, desceription: &TestDescription) -> Result<UnitName, UnitIncompatibleReason> {
->>>>>>> af5e24e8
-        load!(self, tests, desceription)
-    }
-
-    pub fn load_jig(&self, desceription: &JigDescription) -> Result<UnitName, UnitIncompatibleReason> {
-        load!(self, jigs, desceription)
-    }
-
-    pub fn load_scenario(&self, desceription: &ScenarioDescription) -> Result<UnitName, UnitIncompatibleReason> {
-        load!(self, scenarios, desceription)
-    }
-
-    pub fn select(&self, id: &UnitName) {
-        // Don't select already-selected units.
-        if self.selected.borrow().contains_key(id) {
-            return;
-        }
-
-        let result = match *id.kind() {
-            UnitKind::Interface => self.select_interface(id),
-            UnitKind::Jig => self.select_jig(id),
-            UnitKind::Logger => self.select_logger(id),
-            UnitKind::Scenario => self.select_scenario(id),
-            UnitKind::Test => self.select_test(id),
-            UnitKind::Internal => Ok(()),
-        };
-
-        // Announce that the interface was successfully started.
-        match result {
-            Ok(_) => {
-                self.selected.borrow_mut().insert(id.clone(), ());
-                self.bc.broadcast(&UnitEvent::Status(UnitStatusEvent::new_selected(id)));
-            },
-            Err(e) =>
-               self.bc.broadcast(
-                    &UnitEvent::Status(UnitStatusEvent::new_select_failed(id, format!("{}", e)))),
-        }
-    }
-
-    pub fn select_scenario(&self, id: &UnitName) -> Result<(), UnitSelectError> {
-        let new_scenario = match self.scenarios.borrow().get(id) {
-            Some(s) => s.clone(),
-            None => return Err(UnitSelectError::UnitNotFound),
-        };
-
-        // If there is an existing current scenario, check to see if the ID matches.
-        // If so, there is nothing to do.
-        // If not, deselect it.
-        // There Can Only Be One.
-        let deselct_id_opt = if let Some(ref old_scenario) = *self.current_scenario.borrow() {
-            if old_scenario.borrow().id() == id {
-                // Units match, so do nothing.
-                return Ok(());
-            }
-            Some(old_scenario.borrow().id().clone())
-        } else {
-            None
-        };
-
-        if let Some(ref old_id) = deselct_id_opt {
-            self.deselect(old_id, "switching to a new scenario");
-        }
-        
-        // Select this scenario.
-        new_scenario.borrow_mut().select()?;
-        *self.current_scenario.borrow_mut() = Some(new_scenario.clone());
-
-        // Now select every test associated with the scenario.
-        for test_id in &new_scenario.borrow().test_sequence() {
-            self.select(test_id);
-        }
-        Ok(())
-    }
-
-    fn select_jig(&self, id: &UnitName) -> Result<(), UnitSelectError> {
-        let new_jig = match self.jigs.borrow().get(id) {
-            Some(s) => s.clone(),
-            None => return Err(UnitSelectError::UnitNotFound),
-        };
-
-        // If there is an existing current jig, check to see if the ID matches.
-        // If so, there is nothing to do.
-        // If not, deselect it.
-        // There Can Only Be One.
-        let deselct_id_opt = if let Some(ref old_jig) = *self.current_jig.borrow() {
-            if old_jig.borrow().id() == id {
-                // Units match, so do nothing.
-                return Ok(());
-            }
-            Some(old_jig.borrow().id().clone())
-        } else {
-            None
-        };
-        if let Some(ref old_id) = deselct_id_opt {
-            self.deselect(old_id, "switching to a new jig");
-        }
-
-        // Select this jig.
-        new_jig.borrow_mut().select()?;
-        *self.current_jig.borrow_mut() = Some(new_jig.clone());
-
-        // If this jig has a default scenario, select that too.
-        if let Some(ref scenario_name) = *new_jig.borrow().default_scenario() {
-            self.select(scenario_name);
-        }
-
-        Ok(())
-    }
-
-    fn select_test(&self, id: &UnitName) -> Result<(), UnitSelectError> { 
-        match self.tests.borrow().get(id) {
-            Some(ref s) => s.borrow_mut().select(self),
-            None => Err(UnitSelectError::UnitNotFound),
-        }
-    }
-
-    fn select_interface(&self, id: &UnitName) -> Result<(), UnitSelectError> {
-        match self.interfaces.borrow().get(id) {
-            Some(ref s) => s.borrow_mut().select(),
-            None => Err(UnitSelectError::UnitNotFound),
-        }
-    }
-
-    fn select_logger(&self, id: &UnitName) -> Result<(), UnitSelectError> {
-        match self.loggers.borrow().get(id) {
-            Some(ref s) => s.borrow_mut().select(),
-            None => Err(UnitSelectError::UnitNotFound),
-        }
-    }
-
-    pub fn deselect(&self, id: &UnitName, reason: &str) {
-        self.deactivate(id, "unit is being deselcted");
-
-        // Don't deselect a unit that hasn't been selected.
-        if ! self.selected.borrow().contains_key(id) {
-            return;
-        }
-
-        // Remove the item from its associated Rc array.
-        // Note that because these are Rcs, they may live on for a little while
-        // longer as references in other objects.
-        let result = match id.kind() {
-            &UnitKind::Internal => Ok(()),
-            &UnitKind::Interface => self.deselect_interface(id),
-            &UnitKind::Jig => self.deselect_jig(id),
-            &UnitKind::Logger => self.deselect_logger(id),
-            &UnitKind::Scenario => self.deselect_scenario(id),
-            &UnitKind::Test => self.deselect_test(id),
-        };
-
-        // A not-okay result is fine, it just means we couldn't find the unit.
-        if result.is_ok() {
-            self.selected.borrow_mut().remove(id);
-            self.bc.broadcast(&UnitEvent::Status(UnitStatusEvent::new_deselected(id, reason.to_owned())));
-        }
-    }
-
-    fn deselect_test(&self, id: &UnitName) -> Result<(), UnitDeselectError> {
-        match self.tests.borrow().get(id) {
-            Some(ref s) => s.borrow_mut().deselect(),
-            None => Err(UnitDeselectError::UnitNotFound),
-        }
-    }
-
-    fn deselect_interface(&self, id: &UnitName) -> Result<(), UnitDeselectError> {
-        match self.interfaces.borrow().get(id) {
-            Some(ref s) => s.borrow_mut().deselect(),
-            None => Err(UnitDeselectError::UnitNotFound),
-        }
-    }
-
-    fn deselect_logger(&self, id: &UnitName) -> Result<(), UnitDeselectError> {
-        match self.loggers.borrow().get(id) {
-            Some(ref s) => s.borrow_mut().deselect(),
-            None => Err(UnitDeselectError::UnitNotFound),
-        }
-    }
-
-    fn deselect_jig(&self, id: &UnitName) -> Result<(), UnitDeselectError> {
-        // If the specified jig isn't the current jig, then there's nothing to do.
-        let mut current_jig_opt = self.current_jig.borrow_mut();
-
-        let current_jig = match *current_jig_opt {
-            None => return Ok(()),
-            Some(ref s) => {
-                let current_jig = s.borrow();
-                if current_jig.id() != id {
-                    return Ok(());
-                }
-                s.clone()
-            }
-        };
-
-        // If there is a default scenario, make sure it's deselected.
-        if let Some(new_scenario_id) = current_jig.borrow().default_scenario().clone() {
-            self.deselect(&new_scenario_id, "jig is deselecting");
-        }
-
-        current_jig.borrow_mut().deselect()?;
-        *current_jig_opt = None;
-        Ok(())
-    }
-
-    fn deselect_scenario(&self, id: &UnitName) -> Result<(), UnitDeselectError> {
-        // If the specified scenario isn't the current scenario, then there's nothing to do.
-        match *self.current_scenario.borrow() {
-            None => return Ok(()),
-            Some(ref s) => {
-                let current_scenario = s.borrow();
-                if current_scenario.id() != id {
-                    return Ok(());
-                }
-            }
-        }
-
-        if let Some(ref old_scenario) = self.current_scenario.borrow_mut().take() {
-            // Deselect every test in this scenario first.
-            for test_id in &old_scenario.borrow().test_sequence() {
-                self.deselect(test_id, "scenario is deselecting");
-            }
-
-            // Deselect the actual scenario
-            old_scenario.borrow_mut().deselect()?;
-        }
-        Ok(())
-    }
-
-    pub fn activate(&self, id: &UnitName) {
-        self.select(id);
-
-        // Don't activate a unit that is already active.
-        if self.active.borrow().contains_key(id) {
-            return;
-        }
-
-        // If the unit still hasn't been selected, don't activate it.
-        if ! self.selected.borrow().contains_key(id) {
-            return;
-        }
-
-        let result = match *id.kind() {
-            UnitKind::Interface => self.activate_interface(id),
-            UnitKind::Jig => self.activate_jig(id),
-            UnitKind::Logger => self.activate_logger(id),
-            UnitKind::Scenario => self.activate_scenario(id),
-            UnitKind::Test => self.activate_test(id),
-            UnitKind::Internal => Ok(()),
-        };
-
-        // Announce that the interface was successfully started.
-        match result {
-            Ok(_) => {
-                self.active.borrow_mut().insert(id.clone(), ());
-                self.bc.broadcast(&UnitEvent::Status(UnitStatusEvent::new_active(id)))
-            },
-            Err(e) =>
-               self.bc.broadcast(
-                    &UnitEvent::Status(UnitStatusEvent::new_active_failed(id, format!("unable to activate: {}", e)))),
-        }
-    }
-
-    /// If there are unselected defaults, activate them.
-    /// For example, if there is no current Jig, activate the first Jig we find.
-    /// Likewise, if there is no selected Scenario, select the first scenario we find.
-    pub fn refresh_defaults(&self) {
-        // Activate a "random" available jig.
-        if self.current_jig.borrow().is_none() && !self.jigs.borrow().is_empty() {
-            let new_jig_id = self.jigs.borrow().keys().next().unwrap().clone();
-            self.activate(&new_jig_id);
-        }
-
-        // If there is no current scenario, select a random one.
-        if self.current_scenario.borrow().is_none() && !self.scenarios.borrow().is_empty() {
-            let new_scenario_id = self.scenarios.borrow().keys().next().unwrap().clone();
-            self.select(&new_scenario_id);
-        }
-    }
-
-    fn activate_interface(&self, id: &UnitName) -> Result<(), UnitActivateError> {
-        // Activate the interface, which actually starts it up.
-        match self.interfaces.borrow().get(id) {
-            Some(i) => i.borrow_mut().activate(self, &*self.cfg.lock().unwrap()),
-            None => return Err(UnitActivateError::UnitNotFound),
-        }
-    }
-
-    fn activate_logger(&self, id: &UnitName) -> Result<(), UnitActivateError> {
-        // Activate the interface, which actually starts it up.
-        match self.loggers.borrow().get(id) {
-            Some(i) => i.borrow_mut().activate(self, &*self.cfg.lock().unwrap()),
-            None => return Err(UnitActivateError::UnitNotFound),
-        }
-    }
-
-    /// Set the new jig as "Active".
-    /// The jig must already be set as the current jig.
-    fn activate_jig(&self, id: &UnitName) -> Result<(), UnitActivateError> {
-        let current_jig_opt = self.current_jig.borrow();
-
-        match *current_jig_opt {
-            None => Err(UnitActivateError::UnitNotSelected),
-            Some(ref s) => if s.borrow_mut().id() != id {
-                Err(UnitActivateError::UnitNotSelected)
-            } else {
-                // Activate this jig.
-                s.borrow_mut().activate(self, &*self.cfg.lock().unwrap())
-            }
-        }
-    }
-
-    /// Set the specified scenario as "Active".
-    /// This actually runs the scenario.
-    fn activate_scenario(&self, id: &UnitName) -> Result<(), UnitActivateError> {
-        let current_opt = self.current_scenario.borrow();
-
-        match *current_opt {
-            None => Err(UnitActivateError::UnitNotSelected),
-            Some(ref s) => if s.borrow().id() != id {
-                Err(UnitActivateError::UnitNotSelected)
-            } else {
-                // Activate this scenario.
-                s.borrow_mut().activate(self, &*self.cfg.lock().unwrap())
-            }
-        }
-    }
-
-    fn activate_test(&self, id: &UnitName) -> Result<(), UnitActivateError> {
-        match self.tests.borrow().get(id) {
-            None => Err(UnitActivateError::UnitNotFound),
-            Some(ref s) => s.borrow_mut().activate(self, &*self.cfg.lock().unwrap()),
-        }
-    }
-
-    pub fn deactivate(&self, id: &UnitName, reason: &str) {
-
-        // Don't deactivate an inactive unit.
-        if ! self.active.borrow().contains_key(id) {
-            return;
-        }
-
-        let result = match *id.kind() {
-            UnitKind::Interface => self.deactivate_interface(id),
-            UnitKind::Jig => self.deactivate_jig(id),
-            UnitKind::Logger => self.deactivate_logger(id),
-            UnitKind::Scenario => self.deactivate_scenario(id),
-            UnitKind::Test => self.deactivate_test(id),
-            UnitKind::Internal => Ok(()),
-        };
-        match result {
-            Ok(_) => {
-                self.active.borrow_mut().remove(id);
-                self.bc.broadcast(&UnitEvent::Status(UnitStatusEvent::new_deactivate_success(id, reason.to_owned())))
-            },
-            Err(e) =>
-                self.bc.broadcast(
-                        &UnitEvent::Status(UnitStatusEvent::new_deactivate_failure(id, format!("unable to deactivate: {}", e)))),
-        }
-    }
-
-    fn deactivate_interface(&self, id: &UnitName) -> Result<(), UnitDeactivateError> {
-        let interfaces = self.interfaces.borrow();
-        match interfaces.get(id) {
-            None => return Err(UnitDeactivateError::UnitNotFound),
-            Some(interface) => interface.borrow_mut().deactivate(),
-        }
-    }
-
-    fn deactivate_logger(&self, id: &UnitName) -> Result<(), UnitDeactivateError> {
-        let loggers = self.loggers.borrow();
-        match loggers.get(id) {
-            None => return Err(UnitDeactivateError::UnitNotFound),
-            Some(interface) => interface.borrow_mut().deactivate(),
-        }
-    }
-
-    fn deactivate_test(&self, id: &UnitName) -> Result<(), UnitDeactivateError> {
-        let tests = self.tests.borrow();
-        match tests.get(id) {
-            None => return Err(UnitDeactivateError::UnitNotFound),
-            Some(test) => test.borrow_mut().deactivate(),
-        }
-    }
-
-    fn deactivate_scenario(&self, id: &UnitName) -> Result<(), UnitDeactivateError> {
-        let current_scenario_opt = self.current_scenario.borrow_mut();
-
-        // If the specified scenario isn't the current scenario, then there's nothing to do.
-        match *current_scenario_opt {
-            None => Ok(()),
-            Some(ref s) => {
-                let current_scenario = s.borrow_mut();
-                if current_scenario.id() != id {
-                    Ok(())
-                }
-                else {
-                    current_scenario.deactivate()
-                }
-            }
-        }
-    }
-
-    fn deactivate_jig(&self, id: &UnitName) -> Result<(), UnitDeactivateError> {
-        let current_opt = self.current_jig.borrow_mut();
-
-        // If the specified jig isn't the current jig, then there's nothing to do.
-        match *current_opt {
-            None => Ok(()),
-            Some(ref s) => {
-                let current = s.borrow_mut();
-                if current.id() != id {
-                    Ok(())
-                }
-                else {
-                    current.deactivate()
-                }
-            }
-        }
-    }
-
-    pub fn unload(&self, id: &UnitName) {
-        self.deselect(id, "unloading");
-        match *id.kind() {
-            UnitKind::Interface => self.unload_interface(id),
-            UnitKind::Jig => self.unload_jig(id),
-            UnitKind::Logger => self.unload_logger(id),
-            UnitKind::Scenario => self.unload_scenario(id),
-            UnitKind::Test => self.unload_test(id),
-            UnitKind::Internal => (),
-        }
-    }
-    
-    fn unload_interface(&self, id: &UnitName) {
-        self.deactivate(id, "interface is being unloaded");
-        self.deselect(id, "interface is being unloaded");
-
-        self.interfaces.borrow_mut().remove(id);
-    }
-
-    fn unload_logger(&self, id: &UnitName) {
-        self.deactivate(id, "logger is being unloaded");
-        self.deselect(id, "logger is being unloaded");
-
-        self.loggers.borrow_mut().remove(id);
-    }
-
-    fn unload_jig(&self, id: &UnitName) {
-        self.deactivate(id, "jig is being unloaded");
-        self.deselect(id, "jig is being unloaded");
-
-        self.jigs.borrow_mut().remove(id);
-    }
-
-    fn unload_test(&self, id: &UnitName) {
-        self.deactivate(id, "test is being unloaded");
-        self.deselect(id, "test is being unloaded");
-
-        self.tests.borrow_mut().remove(id);
-    }
-
-    fn unload_scenario(&self, id: &UnitName) {
-        self.deactivate(id, "scenario is being unloaded");
-        self.deselect(id, "scenario is being unloaded");
-
-        self.scenarios.borrow_mut().remove(id);
-        self.broadcast_scenario_list();
-    }
-
-    pub fn get_scenario_named(&self, id: &UnitName) -> Option<Rc<RefCell<Scenario>>> {
-        match self.scenarios.borrow().get(id) {
-            None => None,
-            Some(scenario) => Some(scenario.clone())
-        }
-    }
-
-    pub fn get_test_named(&self, id: &UnitName) -> Option<Rc<RefCell<Test>>> {
-        match self.tests.borrow().get(id) {
-            None => None,
-            Some(test) => Some(test.clone()),
-        }
-    }
-
-    pub fn get_tests(&self) -> Rc<RefCell<HashMap<UnitName, Rc<RefCell<Test>>>>> {
-        self.tests.clone()
-    }
-
-    pub fn get_scenarios(&self) -> Rc<RefCell<HashMap<UnitName, Rc<RefCell<Scenario>>>>> {
-        self.scenarios.clone()
-    }
-
-     pub fn jig_is_loaded(&self, id: &UnitName) -> bool {
-        self.jigs.borrow().get(id).is_some()
-    }
-
-    pub fn process_message(&self, msg: &UnitEvent) {
-        match msg {
-            &UnitEvent::ManagerRequest(ref req) => self.manager_request(req),
-            &UnitEvent::Status(ref stat) => self.status_message(stat),
-            &UnitEvent::Log(ref log) => {
-                for (_, interface) in self.interfaces.borrow().iter() {
-                    let log_status_msg = ManagerStatusMessage::Log(log.clone());
-                    interface.borrow().output_message(log_status_msg).expect("Unable to pass message to client");
-                }
-            },
-            _ => (),
-        }
-    }
-
-    fn status_message(&self, msg: &UnitStatusEvent) {
-        let &UnitStatusEvent {ref name, ref status} = msg;
-        match status {
-            &UnitStatus::Loaded => match name.kind() {
-                &UnitKind::Jig => self.broadcast_jig_named(name),
-                &UnitKind::Scenario => self.broadcast_scenario_named(name),
-                &UnitKind::Test => self.broadcast_test_named(name),
-                _ => (),
-            },
-            &UnitStatus::Selected => match name.kind() {
-                &UnitKind::Jig => self.broadcast_selected_jig(),
-                &UnitKind::Scenario => self.broadcast_selected_scenario(),
-                _ => (),
-            },
-            _ => (),
-        }
-    }
-
-    fn manager_request(&self, msg: &ManagerControlMessage) {
-        let &ManagerControlMessage {sender: ref sender_name, contents: ref msg} = msg;
-
-        match *msg {
-            ManagerControlMessageContents::Scenarios => self.send_scenarios_to(sender_name),
-            ManagerControlMessageContents::Tests(ref scenario_name) => self.send_tests_to(sender_name, scenario_name),
-            ManagerControlMessageContents::Log(ref txt) => self.bc.broadcast(&UnitEvent::Log(LogEntry::new_info(sender_name.clone(), txt.clone()))),
-            ManagerControlMessageContents::LogError(ref txt) => self.bc.broadcast(&UnitEvent::Log(LogEntry::new_error(sender_name.clone(), txt.clone()))),
-            ManagerControlMessageContents::Scenario(ref new_scenario_name) => {
-                if self.get_scenario_named(new_scenario_name).is_some() {
-                    self.select(new_scenario_name);
-                    self.broadcast_selected_scenario();
-                } else {
-                    self.bc.broadcast(&UnitEvent::Log(LogEntry::new_error(sender_name.clone(), format!("unable to find scenario {}", new_scenario_name))));
-                }
-            },
-            ManagerControlMessageContents::Error(ref err) => {
-                self.bc.broadcast(&UnitEvent::Log(LogEntry::new_error(sender_name.clone(), err.clone())));
-            },
-            ManagerControlMessageContents::Jig => self.send_jig_to(sender_name),
-            ManagerControlMessageContents::InitialGreeting => {
-                // Send some initial information to the client.
-                self.send_hello_to(sender_name);
-                self.send_jig_to(sender_name);
-                self.send_scenarios_to(sender_name);
-                // If there is a scenario selected, send that too.
-                if let Some(ref sc) = *self.current_scenario.borrow() {
-                    self.send_scenario_to(sender_name, &sc.borrow().id().clone());
-                }
-            },
-            ManagerControlMessageContents::ChildExited => {
-                self.bc.broadcast(&UnitEvent::Status(UnitStatusEvent::new_active_failed(sender_name, "Unit unexpectedly exited".to_owned())));
-            },
-            ManagerControlMessageContents::AdvanceScenario(result) => {
-                match *self.current_scenario.borrow() {
-                    None => (),
-                    Some(ref current_scenario) => current_scenario.borrow_mut().advance(result, &self.control_sender),
-                }
-            },
-            ManagerControlMessageContents::Unimplemented(ref verb, ref remainder) => {
-                self.bc.broadcast(&UnitEvent::Log(LogEntry::new_error(sender_name.clone(), format!("unimplemented verb: {} (args: {})", verb, remainder))));
-            },
-            ManagerControlMessageContents::StartScenario(ref scenario_name_opt) => {
-                let scenario_name = if let Some(ref scenario_name) = *scenario_name_opt {
-                    self.select(scenario_name);
-                    scenario_name.clone()
-                } else {
-                    match *self.current_scenario.borrow() {
-                        None => {
-                            self.bc.broadcast(&UnitEvent::Log(LogEntry::new_error(sender_name.clone(), "unable to start scenario: no scenario selected and no scenario specified".to_owned())));
-                            return;
-                        },
-                        Some(ref scenario) => scenario.borrow().id().clone()
-                    }
-                };
-
-                self.activate(&scenario_name);
-            },
-            ManagerControlMessageContents::Skip(ref test_name, ref reason) => {
-                self.broadcast_skipped(test_name, reason);
-            },
-            ManagerControlMessageContents::TestStarted => {
-                self.broadcast_message(ManagerStatusMessage::Running(sender_name.clone()));
-            }
-            ManagerControlMessageContents::TestFinished(result, ref message) => {
-                self.broadcast_message(match result {
-                    0 => ManagerStatusMessage::Pass(sender_name.clone(), message.clone()),
-                    i => ManagerStatusMessage::Fail(sender_name.clone(), i, message.clone()),
-                });
-            }
-            ManagerControlMessageContents::ScenarioFinished(code, ref message) => {
-                // Deactivate the current scenario.
-                // Since a scenario is finishing, the current scenario MUST not be None.
-                {
-                    let cs = self.current_scenario.borrow();
-                    self.deactivate(cs.as_ref().unwrap().borrow().id(), &message);
-                }
-                self.broadcast_finished(sender_name, code, message);
-            }
-            ManagerControlMessageContents::StartTest(ref test_name) => {
-                self.activate(test_name);
-            }
-            ManagerControlMessageContents::StopTest(ref test_name) => {
-                self.deactivate(test_name, "controller requested test stop");
-            }
-        }
-    }
-
-    pub fn send_hello_to(&self, sender_name: &UnitName) {
-        self.send_messages_to(sender_name, vec![ManagerStatusMessage::Hello("Jig/20 1.0".to_owned())]);
-    }
-
-    pub fn send_jig_to(&self, sender_name: &UnitName) {
-        let messages = match *self.current_jig.borrow() {
-            None => vec![ManagerStatusMessage::Jig(None)],
-            Some(ref jig_rc) => {
-                let jig = jig_rc.borrow();
-                vec![
-                    ManagerStatusMessage::Jig(Some(jig.id().clone())),
-                    ManagerStatusMessage::Describe(jig.id().clone(), FieldType::Name, jig.name().clone()),
-                    ManagerStatusMessage::Describe(jig.id().clone(), FieldType::Description, jig.description().clone())
-                ]
-            }
-        };
-        self.send_messages_to(sender_name, messages);
-    }
-
-    /// Send all available scenarios to the specified endpoint.
-    pub fn send_scenarios_to(&self, sender_name: &UnitName) {
-        let mut messages = vec![ManagerStatusMessage::Scenarios(self.scenarios.borrow().keys().map(|x| x.clone()).collect())];
-        for (scenario_id, scenario) in self.scenarios.borrow().iter() {
-            messages.push(ManagerStatusMessage::Describe(scenario_id.clone(), FieldType::Name, scenario.borrow().name().clone()));
-            messages.push(ManagerStatusMessage::Describe(scenario_id.clone(), FieldType::Description, scenario.borrow().description().clone()));
-        }
-        self.send_messages_to(sender_name, messages);
-    }
-
-    pub fn send_scenario_to(&self, sender_name: &UnitName, scenario_name: &UnitName) {
-        let messages = match self.scenarios.borrow().get(scenario_name) {
-            None => vec![ManagerStatusMessage::Scenario(None)],
-            Some(scenario_rc) => {
-                let scenario = scenario_rc.borrow();
-                let mut messages = vec![ManagerStatusMessage::Scenario(Some(scenario_name.clone()))];
-                for (test_id, test_rc) in scenario.tests() {
-                    let test = test_rc.borrow();
-                    messages.push(ManagerStatusMessage::Describe(test_id.clone(), FieldType::Name, test.name().clone()));
-                    messages.push(ManagerStatusMessage::Describe(test_id.clone(), FieldType::Description, test.description().clone()));
-                }
-                messages.push(ManagerStatusMessage::Tests(scenario.id().clone(), scenario.test_sequence()));
-                messages
-            }
-        };
-        self.send_messages_to(sender_name, messages);
-    }
-
-    /// Send a list of tests to the specified recipient.
-    /// If no scenario name is specified, send the current scenario.
-    pub fn send_tests_to(&self, sender_name: &UnitName, scenario_name_opt: &Option<UnitName>) {
-        let scenario_id = match *scenario_name_opt {
-            Some(ref n) => n.clone(),
-            None => match *self.current_scenario.borrow() {
-                Some(ref cs) => cs.borrow().id().clone(),
-                None => {
-                    self.bc.broadcast(&UnitEvent::Log(LogEntry::new_error(sender_name.clone(), "unable to list tests, no scenario specified and no scenario selected".to_owned())));
-                    return;
-                }
-            }
-        };
-        let scenarios = self.scenarios.borrow();
-        let scenario_rc_opt = scenarios.get(&scenario_id);
-        match scenario_rc_opt {
-            None => self.bc.broadcast(&UnitEvent::Log(LogEntry::new_error(sender_name.clone(), format!("unable to list tests, scenario {} not found", scenario_id)))),
-            Some(ref sc_ref) => {
-                let scenario = sc_ref.borrow();
-                self.send_messages_to(sender_name, vec![ManagerStatusMessage::Tests(scenario.id().clone(), scenario.test_sequence())])
-            }
-        }
-    }
-
-    fn broadcast_selected_jig(&self) {
-        let jig_opt = self.current_jig.borrow();
-        match *jig_opt {
-            None => return,
-            Some(ref j) => {
-                let jig = j.borrow();
-                for (interface_id, _) in self.interfaces.borrow().iter() {
-                    let messages = vec![
-                        ManagerStatusMessage::Jig(Some(jig.id().clone()))
-                    ];
-                    self.send_messages_to(interface_id, messages);
-                }
-            }
-        }
-    }
-
-    fn broadcast_scenario_list(&self) {
-        let msg = ManagerStatusMessage::Scenarios(self.scenarios.borrow().keys().map(|x| x.clone()).collect());
-        for (interface_id, _) in self.interfaces.borrow().iter() {
-            self.send_messages_to(interface_id, vec![msg.clone()]);
-        }
-    }
-
-    fn broadcast_selected_scenario(&self) {
-        let opt = self.current_scenario.borrow();
-        match *opt {
-            None => return,
-            Some(ref j) => {
-                let scenario = j.borrow();
-                for (interface_id, _) in self.interfaces.borrow().iter() {
-                    let messages = vec![
-                        ManagerStatusMessage::Scenario(Some(scenario.id().clone())),
-                        ManagerStatusMessage::Tests(scenario.id().clone(), scenario.test_sequence())
-                    ];
-                    self.send_messages_to(interface_id, messages);
-                }
-            }
-        }
-    }
-
-    fn broadcast_jig_named(&self, jig_id: &UnitName) {
-        let jigs = self.jigs.borrow();
-        let jig = match jigs.get(jig_id) {
-            Some(ref s) => s.clone(),
-            None => return,
-        };
-        for (interface_id, _) in self.interfaces.borrow().iter() {
-            let jig = jig.borrow();
-            let messages = vec![
-                ManagerStatusMessage::Describe(jig.id().clone(), FieldType::Name, jig.name().clone()),
-                ManagerStatusMessage::Describe(jig.id().clone(), FieldType::Description, jig.description().clone())
-            ];
-            self.send_messages_to(interface_id, messages);
-        }
-    }
-
-    fn broadcast_scenario_named(&self, scenario_id: &UnitName) {
-        let scenarios = self.scenarios.borrow();
-        let scenario = match scenarios.get(scenario_id) {
-            Some(ref s) => s.clone(),
-            None => return,
-        };
-
-        self.broadcast_scenario_list();
-        let messages = {
-            let scenario = scenario.borrow();
-            vec![
-                // Rebroadcast the list of scenarios, since that may have changed.
-                ManagerStatusMessage::Describe(scenario_id.clone(), FieldType::Name, scenario.name().clone()),
-                ManagerStatusMessage::Describe(scenario_id.clone(), FieldType::Description, scenario.description().clone())
-            ]
-        };
-        for (interface_id, _) in self.interfaces.borrow().iter() {
-            self.send_messages_to(interface_id, messages.clone());
-        }
-    }
-
-    fn broadcast_test_named(&self, unit_id: &UnitName) {
-        let units = self.tests.borrow();
-        let unit = match units.get(unit_id) {
-            Some(ref s) => s.clone(),
-            None => return,
-        };
-        for (interface_id, _) in self.interfaces.borrow().iter() {
-            let unit = unit.borrow();
-            let messages = vec![
-                ManagerStatusMessage::Describe(unit_id.clone(), FieldType::Name, unit.name().clone()),
-                ManagerStatusMessage::Describe(unit_id.clone(), FieldType::Description, unit.description().clone())
-            ];
-            self.send_messages_to(interface_id, messages);
-        }
-    }
-
-    fn broadcast_skipped(&self, unit_id: &UnitName, reason: &String) {
-        let msg = ManagerStatusMessage::Skipped(unit_id.clone(), reason.clone());
-        for (interface_id, _) in self.interfaces.borrow().iter() {
-            self.send_messages_to(interface_id, vec![msg.clone()]);
-        }
-    }
-
-    fn broadcast_finished(&self, unit_id: &UnitName, code: u32, message: &String) {
-        let msg = ManagerStatusMessage::Finished(unit_id.clone(), code, message.clone());
-        for (interface_id, _) in self.interfaces.borrow().iter() {
-            self.send_messages_to(interface_id, vec![msg.clone()]);
-        }
-    }
-
-    fn broadcast_message(&self, msg: ManagerStatusMessage) {
-        for (interface_id, _) in self.interfaces.borrow().iter() {
-            self.send_messages_to(interface_id, vec![msg.clone()]);
-        }
-    }
-
-    /// Send a Vec<ManagerStatusMessage> to a specific endpoint.
-    pub fn send_messages_to(&self, sender_name: &UnitName, messages: Vec<ManagerStatusMessage>) {
-        let mut deactivate_reason = None;
-        match *sender_name.kind() {
-            UnitKind::Interface => {
-                let interface_table = self.interfaces.borrow();
-                let interface = interface_table.get(sender_name).expect("Unable to find Interface in the library");
-                for msg in messages {
-                    if let Err(e) = interface.borrow().output_message(msg) {
-                        deactivate_reason = Some(e);
-                        break;
-                    }
-                }
-            },
-            _ => (),
-        }
-        if let Some(deactivate_reason) = deactivate_reason {
-            self.deactivate(sender_name, format!("communication error: {}", deactivate_reason).as_str());
-        }
-    }
+// The UnitManager contains all units that are Selected.  This includes
+// units that are Active.
+use std::cell::RefCell;
+use std::collections::HashMap;
+use std::fmt;
+use std::rc::Rc;
+use std::sync::mpsc::{channel, Receiver, Sender};
+use std::sync::{Arc, Mutex};
+use std::thread;
+
+use config::Config;
+use unit::{UnitName, UnitKind, UnitActivateError, UnitDeactivateError, UnitSelectError, UnitDeselectError, UnitIncompatibleReason};
+use unitbroadcaster::{UnitBroadcaster, UnitEvent, UnitStatusEvent, UnitStatus, LogEntry};
+use units::interface::{Interface, InterfaceDescription};
+use units::jig::{Jig, JigDescription};
+use units::logger::{Logger, LoggerDescription};
+use units::scenario::{Scenario, ScenarioDescription};
+use units::test::{Test, TestDescription};
+
+macro_rules! load {
+    ($slf:ident, $dest:ident, $desc:ident) => {
+        {
+            // If the item exists in the array already, then it is active and will be deselected first.
+            if $slf.$dest.borrow().contains_key($desc.id()) {
+                // Deselect the old one it before unloading
+                $slf.deselect($desc.id(), "reloading");
+            };
+            // "Load" the Unit, which means we can select or activate it later on.
+            match $desc.load($slf, &*$slf.cfg.lock().unwrap()) {
+                Ok(o) => {
+                    $slf.$dest.borrow_mut().insert($desc.id().clone(), Rc::new(RefCell::new(o)));
+
+                    // Announce the fact that the unit was loaded successfully.
+                    $slf.bc
+                        .broadcast(&UnitEvent::Status(UnitStatusEvent::new_loaded($desc.id())));
+
+                    Ok($desc.id().clone())
+                }
+                Err(e) => {
+                    $slf.bc.broadcast(
+                        &UnitEvent::Status(UnitStatusEvent::new_load_failed(
+                            $desc.id(),
+                            format!("{}", e),
+                        )),
+                    );
+                    Err(e)
+                }
+            }
+        }
+    }
+}
+
+#[derive(Debug, Clone)]
+pub enum FieldType {
+    Name,
+    Description,
+}
+
+impl fmt::Display for FieldType {
+    fn fmt(&self, f: &mut fmt::Formatter) -> fmt::Result {
+        match self {
+            &FieldType::Name => write!(f, "name"),
+            &FieldType::Description => write!(f, "description"),
+        }
+    }
+}
+
+/// Messages for Library -> Unit communication
+#[derive(Debug, Clone)]
+pub enum ManagerStatusMessage {
+    /// Return the first name of the jig we're running on.
+    Jig(Option<UnitName> /* Name of the jig (if one is selected) */),
+
+    /// Return a list of known scenarios.
+    Scenarios(Vec<UnitName>),
+
+    /// Return the currently-selected scenario, if any
+    Scenario(Option<UnitName>),
+
+    /// Return a list of tests in a scenario.
+    Tests(UnitName /* Scenario name */, Vec<UnitName> /* List of tests */),
+
+    /// Greeting identifying the server.
+    Hello(String /* Server identification name */),
+
+    /// Describes a Type of a particular Field on a given Unit
+    Describe(UnitName, FieldType, String /* Value */),
+
+    /// A log message from one of the units, or the system itself.
+    Log(LogEntry),
+
+    /// A test has started running,
+    Running(UnitName),
+
+    /// Indicates that a test passed successfully.
+    Pass(UnitName, String /* log message */),
+
+    /// Indicates that a test failed for some reason.
+    Fail(UnitName, i32 /* return code */, String /* log message */),
+
+    /// Indicates that a test was skipped for some reason.
+    Skipped(UnitName, String /* reason */),
+
+    /// Sent when a scenario has finished running.
+    Finished(UnitName /* Scenario name */, u32 /* Result code */, String /* Reason for finishing */),
+
+}
+
+/// Messages for Unit -> Library communication
+#[derive(PartialEq, Eq, Hash, Debug, Clone)]
+pub enum ManagerControlMessageContents {
+    /// Get the current Jig
+    Jig,
+
+    /// Get a list of compatible, Selected scenarios.
+    Scenarios,
+
+    /// Select a specific scenario.
+    Scenario(UnitName /* Scenario name */),
+
+    /// Get a list of tests, either from the current scenario (None) or a specific scenario (Some)
+    Tests(Option<UnitName>),
+
+    /// An error message from a particular interface.
+    Error(String /* Error message contents */),
+
+    /// Sent to a unit when it is first loaded, including "HELLO" messages.
+    InitialGreeting,
+
+    /// Tells the Manager to advance the current scenario.
+    AdvanceScenario(i32 /* result code of last step */),
+
+    /// Indicates the child (Interface, Test, etc.) has exited.
+    ChildExited,
+
+    /// Client sent an unimplemented message.
+    Unimplemented(String /* verb */, String /* rest of line */),
+
+    /// Send an INFO message to the logging system
+    Log(String /* log message */),
+
+    /// Send an ERROR message to the logging system
+    LogError(String /* log message */),
+
+    /// Start running a scenario, or the default scenario if None
+    StartScenario(Option<UnitName>),
+
+    /// Start running a given test.
+    StartTest(UnitName),
+
+    /// Stop running a given test.
+    StopTest(UnitName),
+
+    /// Sent when a test has started running.
+    TestStarted,
+
+    /// Indicates that a test was skipped, and why.
+    Skip(UnitName, String /* reason */),
+
+    /// Indicates that a scenario has finished, and how many tests passed.
+    ScenarioFinished(u32 /* Finish code */, String /* Informative message */),
+
+    /// Indicates that a test has finished
+    TestFinished(i32 /* Finish code */, String /* The last printed line */),
+}
+
+#[derive(PartialEq, Eq, Hash, Debug, Clone)]
+pub struct ManagerControlMessage {
+    sender: UnitName,
+    contents: ManagerControlMessageContents,
+}
+
+impl ManagerControlMessage {
+    pub fn new(id: &UnitName, contents: ManagerControlMessageContents) -> Self {
+        ManagerControlMessage {
+            sender: id.clone(),
+            contents: contents,
+        }
+    }
+}
+
+pub struct UnitManager {
+    cfg: Arc<Mutex<Config>>,
+    bc: UnitBroadcaster,
+
+    /// Loaded Interfaces, available for selection and activation.
+    interfaces: RefCell<HashMap<UnitName, Rc<RefCell<Interface>>>>,
+
+    /// Loaded Jigs, available for selection and activation.
+    jigs: RefCell<HashMap<UnitName, Rc<RefCell<Jig>>>>,
+
+    /// Loaded Loggers.
+    loggers: RefCell<HashMap<UnitName, Rc<RefCell<Logger>>>>,
+
+    /// Loaded Scenarios, available for selected and activation.
+    scenarios: Rc<RefCell<HashMap<UnitName, Rc<RefCell<Scenario>>>>>,
+
+    /// Loaded Tests, available for selection and activation.
+    tests: Rc<RefCell<HashMap<UnitName, Rc<RefCell<Test>>>>>,
+
+    /// Prototypical message sender that will be cloned and passed to each new unit.
+    control_sender: Sender<ManagerControlMessage>,
+
+    /// The currently-selected Scenario, if any
+    current_scenario: Rc<RefCell<Option<Rc<RefCell<Scenario>>>>>,
+
+    /// The currently-selected Jig, if any
+    current_jig: Rc<RefCell<Option<Rc<RefCell<Jig>>>>>,
+
+    /// A list of selected units.
+    selected: Rc<RefCell<HashMap<UnitName, ()>>>,
+
+    /// A list of active units.  These units must also be selected.
+    active: Rc<RefCell<HashMap<UnitName, ()>>>,
+}
+
+impl UnitManager {
+    pub fn new(broadcaster: &UnitBroadcaster, config: &Arc<Mutex<Config>>) -> Self {
+        let (sender, receiver) = channel();
+
+        let monitor_broadcaster = broadcaster.clone();
+        thread::spawn(move || Self::control_message_monitor(receiver, monitor_broadcaster));
+
+        UnitManager {
+            cfg: config.clone(),
+            bc: broadcaster.clone(),
+
+            interfaces: RefCell::new(HashMap::new()),
+            jigs: RefCell::new(HashMap::new()),
+            loggers: RefCell::new(HashMap::new()),
+            scenarios: Rc::new(RefCell::new(HashMap::new())),
+            tests: Rc::new(RefCell::new(HashMap::new())),
+
+            selected: Rc::new(RefCell::new(HashMap::new())),
+            active: Rc::new(RefCell::new(HashMap::new())),
+
+            current_scenario: Rc::new(RefCell::new(None)),
+            current_jig: Rc::new(RefCell::new(None)),
+
+            control_sender: sender,
+        }
+    }
+
+    /// Runs in a separate thread and consolidates control messages
+    fn control_message_monitor(receiver: Receiver<ManagerControlMessage>, broadcaster: UnitBroadcaster) {
+        while let Ok(msg) = receiver.recv() {
+            broadcaster.broadcast(&UnitEvent::ManagerRequest(msg));
+        }
+    }
+
+    pub fn get_control_channel(&self) -> Sender<ManagerControlMessage> {
+        self.control_sender.clone()
+    }
+
+    pub fn load_interface(&self, description: &InterfaceDescription) -> Result<UnitName, UnitIncompatibleReason> {
+        load!(self, interfaces, description)
+    }
+
+    pub fn load_logger(&self, description: &LoggerDescription) -> Result<UnitName, UnitIncompatibleReason> {
+        load!(self, loggers, description)
+    }
+
+    pub fn load_test(&self, desceription: &TestDescription) -> Result<UnitName, UnitIncompatibleReason> {
+        load!(self, tests, desceription)
+    }
+
+    pub fn load_jig(&self, desceription: &JigDescription) -> Result<UnitName, UnitIncompatibleReason> {
+        load!(self, jigs, desceription)
+    }
+
+    pub fn load_scenario(&self, desceription: &ScenarioDescription) -> Result<UnitName, UnitIncompatibleReason> {
+        load!(self, scenarios, desceription)
+    }
+
+    pub fn select(&self, id: &UnitName) {
+        // Don't select already-selected units.
+        if self.selected.borrow().contains_key(id) {
+            return;
+        }
+
+        let result = match *id.kind() {
+            UnitKind::Interface => self.select_interface(id),
+            UnitKind::Jig => self.select_jig(id),
+            UnitKind::Logger => self.select_logger(id),
+            UnitKind::Scenario => self.select_scenario(id),
+            UnitKind::Test => self.select_test(id),
+            UnitKind::Internal => Ok(()),
+        };
+
+        // Announce that the interface was successfully started.
+        match result {
+            Ok(_) => {
+                self.selected.borrow_mut().insert(id.clone(), ());
+                self.bc.broadcast(&UnitEvent::Status(UnitStatusEvent::new_selected(id)));
+            },
+            Err(e) =>
+               self.bc.broadcast(
+                    &UnitEvent::Status(UnitStatusEvent::new_select_failed(id, format!("{}", e)))),
+        }
+    }
+
+    pub fn select_scenario(&self, id: &UnitName) -> Result<(), UnitSelectError> {
+        let new_scenario = match self.scenarios.borrow().get(id) {
+            Some(s) => s.clone(),
+            None => return Err(UnitSelectError::UnitNotFound),
+        };
+
+        // If there is an existing current scenario, check to see if the ID matches.
+        // If so, there is nothing to do.
+        // If not, deselect it.
+        // There Can Only Be One.
+        let deselct_id_opt = if let Some(ref old_scenario) = *self.current_scenario.borrow() {
+            if old_scenario.borrow().id() == id {
+                // Units match, so do nothing.
+                return Ok(());
+            }
+            Some(old_scenario.borrow().id().clone())
+        } else {
+            None
+        };
+
+        if let Some(ref old_id) = deselct_id_opt {
+            self.deselect(old_id, "switching to a new scenario");
+        }
+        
+        // Select this scenario.
+        new_scenario.borrow_mut().select()?;
+        *self.current_scenario.borrow_mut() = Some(new_scenario.clone());
+
+        // Now select every test associated with the scenario.
+        for test_id in &new_scenario.borrow().test_sequence() {
+            self.select(test_id);
+        }
+        Ok(())
+    }
+
+    fn select_jig(&self, id: &UnitName) -> Result<(), UnitSelectError> {
+        let new_jig = match self.jigs.borrow().get(id) {
+            Some(s) => s.clone(),
+            None => return Err(UnitSelectError::UnitNotFound),
+        };
+
+        // If there is an existing current jig, check to see if the ID matches.
+        // If so, there is nothing to do.
+        // If not, deselect it.
+        // There Can Only Be One.
+        let deselct_id_opt = if let Some(ref old_jig) = *self.current_jig.borrow() {
+            if old_jig.borrow().id() == id {
+                // Units match, so do nothing.
+                return Ok(());
+            }
+            Some(old_jig.borrow().id().clone())
+        } else {
+            None
+        };
+        if let Some(ref old_id) = deselct_id_opt {
+            self.deselect(old_id, "switching to a new jig");
+        }
+
+        // Select this jig.
+        new_jig.borrow_mut().select()?;
+        *self.current_jig.borrow_mut() = Some(new_jig.clone());
+
+        // If this jig has a default scenario, select that too.
+        if let Some(ref scenario_name) = *new_jig.borrow().default_scenario() {
+            self.select(scenario_name);
+        }
+
+        Ok(())
+    }
+
+    fn select_test(&self, id: &UnitName) -> Result<(), UnitSelectError> { 
+        match self.tests.borrow().get(id) {
+            Some(ref s) => s.borrow_mut().select(self),
+            None => Err(UnitSelectError::UnitNotFound),
+        }
+    }
+
+    fn select_interface(&self, id: &UnitName) -> Result<(), UnitSelectError> {
+        match self.interfaces.borrow().get(id) {
+            Some(ref s) => s.borrow_mut().select(),
+            None => Err(UnitSelectError::UnitNotFound),
+        }
+    }
+
+    fn select_logger(&self, id: &UnitName) -> Result<(), UnitSelectError> {
+        match self.loggers.borrow().get(id) {
+            Some(ref s) => s.borrow_mut().select(),
+            None => Err(UnitSelectError::UnitNotFound),
+        }
+    }
+
+    pub fn deselect(&self, id: &UnitName, reason: &str) {
+        self.deactivate(id, "unit is being deselcted");
+
+        // Don't deselect a unit that hasn't been selected.
+        if ! self.selected.borrow().contains_key(id) {
+            return;
+        }
+
+        // Remove the item from its associated Rc array.
+        // Note that because these are Rcs, they may live on for a little while
+        // longer as references in other objects.
+        let result = match id.kind() {
+            &UnitKind::Internal => Ok(()),
+            &UnitKind::Interface => self.deselect_interface(id),
+            &UnitKind::Jig => self.deselect_jig(id),
+            &UnitKind::Logger => self.deselect_logger(id),
+            &UnitKind::Scenario => self.deselect_scenario(id),
+            &UnitKind::Test => self.deselect_test(id),
+        };
+
+        // A not-okay result is fine, it just means we couldn't find the unit.
+        if result.is_ok() {
+            self.selected.borrow_mut().remove(id);
+            self.bc.broadcast(&UnitEvent::Status(UnitStatusEvent::new_deselected(id, reason.to_owned())));
+        }
+    }
+
+    fn deselect_test(&self, id: &UnitName) -> Result<(), UnitDeselectError> {
+        match self.tests.borrow().get(id) {
+            Some(ref s) => s.borrow_mut().deselect(),
+            None => Err(UnitDeselectError::UnitNotFound),
+        }
+    }
+
+    fn deselect_interface(&self, id: &UnitName) -> Result<(), UnitDeselectError> {
+        match self.interfaces.borrow().get(id) {
+            Some(ref s) => s.borrow_mut().deselect(),
+            None => Err(UnitDeselectError::UnitNotFound),
+        }
+    }
+
+    fn deselect_logger(&self, id: &UnitName) -> Result<(), UnitDeselectError> {
+        match self.loggers.borrow().get(id) {
+            Some(ref s) => s.borrow_mut().deselect(),
+            None => Err(UnitDeselectError::UnitNotFound),
+        }
+    }
+
+    fn deselect_jig(&self, id: &UnitName) -> Result<(), UnitDeselectError> {
+        // If the specified jig isn't the current jig, then there's nothing to do.
+        let mut current_jig_opt = self.current_jig.borrow_mut();
+
+        let current_jig = match *current_jig_opt {
+            None => return Ok(()),
+            Some(ref s) => {
+                let current_jig = s.borrow();
+                if current_jig.id() != id {
+                    return Ok(());
+                }
+                s.clone()
+            }
+        };
+
+        // If there is a default scenario, make sure it's deselected.
+        if let Some(new_scenario_id) = current_jig.borrow().default_scenario().clone() {
+            self.deselect(&new_scenario_id, "jig is deselecting");
+        }
+
+        current_jig.borrow_mut().deselect()?;
+        *current_jig_opt = None;
+        Ok(())
+    }
+
+    fn deselect_scenario(&self, id: &UnitName) -> Result<(), UnitDeselectError> {
+        // If the specified scenario isn't the current scenario, then there's nothing to do.
+        match *self.current_scenario.borrow() {
+            None => return Ok(()),
+            Some(ref s) => {
+                let current_scenario = s.borrow();
+                if current_scenario.id() != id {
+                    return Ok(());
+                }
+            }
+        }
+
+        if let Some(ref old_scenario) = self.current_scenario.borrow_mut().take() {
+            // Deselect every test in this scenario first.
+            for test_id in &old_scenario.borrow().test_sequence() {
+                self.deselect(test_id, "scenario is deselecting");
+            }
+
+            // Deselect the actual scenario
+            old_scenario.borrow_mut().deselect()?;
+        }
+        Ok(())
+    }
+
+    pub fn activate(&self, id: &UnitName) {
+        self.select(id);
+
+        // Don't activate a unit that is already active.
+        if self.active.borrow().contains_key(id) {
+            return;
+        }
+
+        // If the unit still hasn't been selected, don't activate it.
+        if ! self.selected.borrow().contains_key(id) {
+            return;
+        }
+
+        let result = match *id.kind() {
+            UnitKind::Interface => self.activate_interface(id),
+            UnitKind::Jig => self.activate_jig(id),
+            UnitKind::Logger => self.activate_logger(id),
+            UnitKind::Scenario => self.activate_scenario(id),
+            UnitKind::Test => self.activate_test(id),
+            UnitKind::Internal => Ok(()),
+        };
+
+        // Announce that the interface was successfully started.
+        match result {
+            Ok(_) => {
+                self.active.borrow_mut().insert(id.clone(), ());
+                self.bc.broadcast(&UnitEvent::Status(UnitStatusEvent::new_active(id)))
+            },
+            Err(e) =>
+               self.bc.broadcast(
+                    &UnitEvent::Status(UnitStatusEvent::new_active_failed(id, format!("unable to activate: {}", e)))),
+        }
+    }
+
+    /// If there are unselected defaults, activate them.
+    /// For example, if there is no current Jig, activate the first Jig we find.
+    /// Likewise, if there is no selected Scenario, select the first scenario we find.
+    pub fn refresh_defaults(&self) {
+        // Activate a "random" available jig.
+        if self.current_jig.borrow().is_none() && !self.jigs.borrow().is_empty() {
+            let new_jig_id = self.jigs.borrow().keys().next().unwrap().clone();
+            self.activate(&new_jig_id);
+        }
+
+        // If there is no current scenario, select a random one.
+        if self.current_scenario.borrow().is_none() && !self.scenarios.borrow().is_empty() {
+            let new_scenario_id = self.scenarios.borrow().keys().next().unwrap().clone();
+            self.select(&new_scenario_id);
+        }
+    }
+
+    fn activate_interface(&self, id: &UnitName) -> Result<(), UnitActivateError> {
+        // Activate the interface, which actually starts it up.
+        match self.interfaces.borrow().get(id) {
+            Some(i) => i.borrow_mut().activate(self, &*self.cfg.lock().unwrap()),
+            None => return Err(UnitActivateError::UnitNotFound),
+        }
+    }
+
+    fn activate_logger(&self, id: &UnitName) -> Result<(), UnitActivateError> {
+        // Activate the interface, which actually starts it up.
+        match self.loggers.borrow().get(id) {
+            Some(i) => i.borrow_mut().activate(self, &*self.cfg.lock().unwrap()),
+            None => return Err(UnitActivateError::UnitNotFound),
+        }
+    }
+
+    /// Set the new jig as "Active".
+    /// The jig must already be set as the current jig.
+    fn activate_jig(&self, id: &UnitName) -> Result<(), UnitActivateError> {
+        let current_jig_opt = self.current_jig.borrow();
+
+        match *current_jig_opt {
+            None => Err(UnitActivateError::UnitNotSelected),
+            Some(ref s) => if s.borrow_mut().id() != id {
+                Err(UnitActivateError::UnitNotSelected)
+            } else {
+                // Activate this jig.
+                s.borrow_mut().activate(self, &*self.cfg.lock().unwrap())
+            }
+        }
+    }
+
+    /// Set the specified scenario as "Active".
+    /// This actually runs the scenario.
+    fn activate_scenario(&self, id: &UnitName) -> Result<(), UnitActivateError> {
+        let current_opt = self.current_scenario.borrow();
+
+        match *current_opt {
+            None => Err(UnitActivateError::UnitNotSelected),
+            Some(ref s) => if s.borrow().id() != id {
+                Err(UnitActivateError::UnitNotSelected)
+            } else {
+                // Activate this scenario.
+                s.borrow_mut().activate(self, &*self.cfg.lock().unwrap())
+            }
+        }
+    }
+
+    fn activate_test(&self, id: &UnitName) -> Result<(), UnitActivateError> {
+        match self.tests.borrow().get(id) {
+            None => Err(UnitActivateError::UnitNotFound),
+            Some(ref s) => s.borrow_mut().activate(self, &*self.cfg.lock().unwrap()),
+        }
+    }
+
+    pub fn deactivate(&self, id: &UnitName, reason: &str) {
+
+        // Don't deactivate an inactive unit.
+        if ! self.active.borrow().contains_key(id) {
+            return;
+        }
+
+        let result = match *id.kind() {
+            UnitKind::Interface => self.deactivate_interface(id),
+            UnitKind::Jig => self.deactivate_jig(id),
+            UnitKind::Logger => self.deactivate_logger(id),
+            UnitKind::Scenario => self.deactivate_scenario(id),
+            UnitKind::Test => self.deactivate_test(id),
+            UnitKind::Internal => Ok(()),
+        };
+        match result {
+            Ok(_) => {
+                self.active.borrow_mut().remove(id);
+                self.bc.broadcast(&UnitEvent::Status(UnitStatusEvent::new_deactivate_success(id, reason.to_owned())))
+            },
+            Err(e) =>
+                self.bc.broadcast(
+                        &UnitEvent::Status(UnitStatusEvent::new_deactivate_failure(id, format!("unable to deactivate: {}", e)))),
+        }
+    }
+
+    fn deactivate_interface(&self, id: &UnitName) -> Result<(), UnitDeactivateError> {
+        let interfaces = self.interfaces.borrow();
+        match interfaces.get(id) {
+            None => return Err(UnitDeactivateError::UnitNotFound),
+            Some(interface) => interface.borrow_mut().deactivate(),
+        }
+    }
+
+    fn deactivate_logger(&self, id: &UnitName) -> Result<(), UnitDeactivateError> {
+        let loggers = self.loggers.borrow();
+        match loggers.get(id) {
+            None => return Err(UnitDeactivateError::UnitNotFound),
+            Some(interface) => interface.borrow_mut().deactivate(),
+        }
+    }
+
+    fn deactivate_test(&self, id: &UnitName) -> Result<(), UnitDeactivateError> {
+        let tests = self.tests.borrow();
+        match tests.get(id) {
+            None => return Err(UnitDeactivateError::UnitNotFound),
+            Some(test) => test.borrow_mut().deactivate(),
+        }
+    }
+
+    fn deactivate_scenario(&self, id: &UnitName) -> Result<(), UnitDeactivateError> {
+        let current_scenario_opt = self.current_scenario.borrow_mut();
+
+        // If the specified scenario isn't the current scenario, then there's nothing to do.
+        match *current_scenario_opt {
+            None => Ok(()),
+            Some(ref s) => {
+                let current_scenario = s.borrow_mut();
+                if current_scenario.id() != id {
+                    Ok(())
+                }
+                else {
+                    current_scenario.deactivate()
+                }
+            }
+        }
+    }
+
+    fn deactivate_jig(&self, id: &UnitName) -> Result<(), UnitDeactivateError> {
+        let current_opt = self.current_jig.borrow_mut();
+
+        // If the specified jig isn't the current jig, then there's nothing to do.
+        match *current_opt {
+            None => Ok(()),
+            Some(ref s) => {
+                let current = s.borrow_mut();
+                if current.id() != id {
+                    Ok(())
+                }
+                else {
+                    current.deactivate()
+                }
+            }
+        }
+    }
+
+    pub fn unload(&self, id: &UnitName) {
+        self.deselect(id, "unloading");
+        match *id.kind() {
+            UnitKind::Interface => self.unload_interface(id),
+            UnitKind::Jig => self.unload_jig(id),
+            UnitKind::Logger => self.unload_logger(id),
+            UnitKind::Scenario => self.unload_scenario(id),
+            UnitKind::Test => self.unload_test(id),
+            UnitKind::Internal => (),
+        }
+    }
+    
+    fn unload_interface(&self, id: &UnitName) {
+        self.deactivate(id, "interface is being unloaded");
+        self.deselect(id, "interface is being unloaded");
+
+        self.interfaces.borrow_mut().remove(id);
+    }
+
+    fn unload_logger(&self, id: &UnitName) {
+        self.deactivate(id, "logger is being unloaded");
+        self.deselect(id, "logger is being unloaded");
+
+        self.loggers.borrow_mut().remove(id);
+    }
+
+    fn unload_jig(&self, id: &UnitName) {
+        self.deactivate(id, "jig is being unloaded");
+        self.deselect(id, "jig is being unloaded");
+
+        self.jigs.borrow_mut().remove(id);
+    }
+
+    fn unload_test(&self, id: &UnitName) {
+        self.deactivate(id, "test is being unloaded");
+        self.deselect(id, "test is being unloaded");
+
+        self.tests.borrow_mut().remove(id);
+    }
+
+    fn unload_scenario(&self, id: &UnitName) {
+        self.deactivate(id, "scenario is being unloaded");
+        self.deselect(id, "scenario is being unloaded");
+
+        self.scenarios.borrow_mut().remove(id);
+        self.broadcast_scenario_list();
+    }
+
+    pub fn get_scenario_named(&self, id: &UnitName) -> Option<Rc<RefCell<Scenario>>> {
+        match self.scenarios.borrow().get(id) {
+            None => None,
+            Some(scenario) => Some(scenario.clone())
+        }
+    }
+
+    pub fn get_test_named(&self, id: &UnitName) -> Option<Rc<RefCell<Test>>> {
+        match self.tests.borrow().get(id) {
+            None => None,
+            Some(test) => Some(test.clone()),
+        }
+    }
+
+    pub fn get_tests(&self) -> Rc<RefCell<HashMap<UnitName, Rc<RefCell<Test>>>>> {
+        self.tests.clone()
+    }
+
+    pub fn get_scenarios(&self) -> Rc<RefCell<HashMap<UnitName, Rc<RefCell<Scenario>>>>> {
+        self.scenarios.clone()
+    }
+
+     pub fn jig_is_loaded(&self, id: &UnitName) -> bool {
+        self.jigs.borrow().get(id).is_some()
+    }
+
+    pub fn process_message(&self, msg: &UnitEvent) {
+        match msg {
+            &UnitEvent::ManagerRequest(ref req) => self.manager_request(req),
+            &UnitEvent::Status(ref stat) => self.status_message(stat),
+            &UnitEvent::Log(ref log) => {
+                for (_, interface) in self.interfaces.borrow().iter() {
+                    let log_status_msg = ManagerStatusMessage::Log(log.clone());
+                    interface.borrow().output_message(log_status_msg).expect("Unable to pass message to client");
+                }
+            },
+            _ => (),
+        }
+    }
+
+    fn status_message(&self, msg: &UnitStatusEvent) {
+        let &UnitStatusEvent {ref name, ref status} = msg;
+        match status {
+            &UnitStatus::Loaded => match name.kind() {
+                &UnitKind::Jig => self.broadcast_jig_named(name),
+                &UnitKind::Scenario => self.broadcast_scenario_named(name),
+                &UnitKind::Test => self.broadcast_test_named(name),
+                _ => (),
+            },
+            &UnitStatus::Selected => match name.kind() {
+                &UnitKind::Jig => self.broadcast_selected_jig(),
+                &UnitKind::Scenario => self.broadcast_selected_scenario(),
+                _ => (),
+            },
+            _ => (),
+        }
+    }
+
+    fn manager_request(&self, msg: &ManagerControlMessage) {
+        let &ManagerControlMessage {sender: ref sender_name, contents: ref msg} = msg;
+
+        match *msg {
+            ManagerControlMessageContents::Scenarios => self.send_scenarios_to(sender_name),
+            ManagerControlMessageContents::Tests(ref scenario_name) => self.send_tests_to(sender_name, scenario_name),
+            ManagerControlMessageContents::Log(ref txt) => self.bc.broadcast(&UnitEvent::Log(LogEntry::new_info(sender_name.clone(), txt.clone()))),
+            ManagerControlMessageContents::LogError(ref txt) => self.bc.broadcast(&UnitEvent::Log(LogEntry::new_error(sender_name.clone(), txt.clone()))),
+            ManagerControlMessageContents::Scenario(ref new_scenario_name) => {
+                if self.get_scenario_named(new_scenario_name).is_some() {
+                    self.select(new_scenario_name);
+                    self.broadcast_selected_scenario();
+                } else {
+                    self.bc.broadcast(&UnitEvent::Log(LogEntry::new_error(sender_name.clone(), format!("unable to find scenario {}", new_scenario_name))));
+                }
+            },
+            ManagerControlMessageContents::Error(ref err) => {
+                self.bc.broadcast(&UnitEvent::Log(LogEntry::new_error(sender_name.clone(), err.clone())));
+            },
+            ManagerControlMessageContents::Jig => self.send_jig_to(sender_name),
+            ManagerControlMessageContents::InitialGreeting => {
+                // Send some initial information to the client.
+                self.send_hello_to(sender_name);
+                self.send_jig_to(sender_name);
+                self.send_scenarios_to(sender_name);
+                // If there is a scenario selected, send that too.
+                if let Some(ref sc) = *self.current_scenario.borrow() {
+                    self.send_scenario_to(sender_name, &sc.borrow().id().clone());
+                }
+            },
+            ManagerControlMessageContents::ChildExited => {
+                self.bc.broadcast(&UnitEvent::Status(UnitStatusEvent::new_active_failed(sender_name, "Unit unexpectedly exited".to_owned())));
+            },
+            ManagerControlMessageContents::AdvanceScenario(result) => {
+                match *self.current_scenario.borrow() {
+                    None => (),
+                    Some(ref current_scenario) => current_scenario.borrow_mut().advance(result, &self.control_sender),
+                }
+            },
+            ManagerControlMessageContents::Unimplemented(ref verb, ref remainder) => {
+                self.bc.broadcast(&UnitEvent::Log(LogEntry::new_error(sender_name.clone(), format!("unimplemented verb: {} (args: {})", verb, remainder))));
+            },
+            ManagerControlMessageContents::StartScenario(ref scenario_name_opt) => {
+                let scenario_name = if let Some(ref scenario_name) = *scenario_name_opt {
+                    self.select(scenario_name);
+                    scenario_name.clone()
+                } else {
+                    match *self.current_scenario.borrow() {
+                        None => {
+                            self.bc.broadcast(&UnitEvent::Log(LogEntry::new_error(sender_name.clone(), "unable to start scenario: no scenario selected and no scenario specified".to_owned())));
+                            return;
+                        },
+                        Some(ref scenario) => scenario.borrow().id().clone()
+                    }
+                };
+
+                self.activate(&scenario_name);
+            },
+            ManagerControlMessageContents::Skip(ref test_name, ref reason) => {
+                self.broadcast_skipped(test_name, reason);
+            },
+            ManagerControlMessageContents::TestStarted => {
+                self.broadcast_message(ManagerStatusMessage::Running(sender_name.clone()));
+            }
+            ManagerControlMessageContents::TestFinished(result, ref message) => {
+                self.broadcast_message(match result {
+                    0 => ManagerStatusMessage::Pass(sender_name.clone(), message.clone()),
+                    i => ManagerStatusMessage::Fail(sender_name.clone(), i, message.clone()),
+                });
+            }
+            ManagerControlMessageContents::ScenarioFinished(code, ref message) => {
+                // Deactivate the current scenario.
+                // Since a scenario is finishing, the current scenario MUST not be None.
+                {
+                    let cs = self.current_scenario.borrow();
+                    self.deactivate(cs.as_ref().unwrap().borrow().id(), &message);
+                }
+                self.broadcast_finished(sender_name, code, message);
+            }
+            ManagerControlMessageContents::StartTest(ref test_name) => {
+                self.activate(test_name);
+            }
+            ManagerControlMessageContents::StopTest(ref test_name) => {
+                self.deactivate(test_name, "controller requested test stop");
+            }
+        }
+    }
+
+    pub fn send_hello_to(&self, sender_name: &UnitName) {
+        self.send_messages_to(sender_name, vec![ManagerStatusMessage::Hello("Jig/20 1.0".to_owned())]);
+    }
+
+    pub fn send_jig_to(&self, sender_name: &UnitName) {
+        let messages = match *self.current_jig.borrow() {
+            None => vec![ManagerStatusMessage::Jig(None)],
+            Some(ref jig_rc) => {
+                let jig = jig_rc.borrow();
+                vec![
+                    ManagerStatusMessage::Jig(Some(jig.id().clone())),
+                    ManagerStatusMessage::Describe(jig.id().clone(), FieldType::Name, jig.name().clone()),
+                    ManagerStatusMessage::Describe(jig.id().clone(), FieldType::Description, jig.description().clone())
+                ]
+            }
+        };
+        self.send_messages_to(sender_name, messages);
+    }
+
+    /// Send all available scenarios to the specified endpoint.
+    pub fn send_scenarios_to(&self, sender_name: &UnitName) {
+        let mut messages = vec![ManagerStatusMessage::Scenarios(self.scenarios.borrow().keys().map(|x| x.clone()).collect())];
+        for (scenario_id, scenario) in self.scenarios.borrow().iter() {
+            messages.push(ManagerStatusMessage::Describe(scenario_id.clone(), FieldType::Name, scenario.borrow().name().clone()));
+            messages.push(ManagerStatusMessage::Describe(scenario_id.clone(), FieldType::Description, scenario.borrow().description().clone()));
+        }
+        self.send_messages_to(sender_name, messages);
+    }
+
+    pub fn send_scenario_to(&self, sender_name: &UnitName, scenario_name: &UnitName) {
+        let messages = match self.scenarios.borrow().get(scenario_name) {
+            None => vec![ManagerStatusMessage::Scenario(None)],
+            Some(scenario_rc) => {
+                let scenario = scenario_rc.borrow();
+                let mut messages = vec![ManagerStatusMessage::Scenario(Some(scenario_name.clone()))];
+                for (test_id, test_rc) in scenario.tests() {
+                    let test = test_rc.borrow();
+                    messages.push(ManagerStatusMessage::Describe(test_id.clone(), FieldType::Name, test.name().clone()));
+                    messages.push(ManagerStatusMessage::Describe(test_id.clone(), FieldType::Description, test.description().clone()));
+                }
+                messages.push(ManagerStatusMessage::Tests(scenario.id().clone(), scenario.test_sequence()));
+                messages
+            }
+        };
+        self.send_messages_to(sender_name, messages);
+    }
+
+    /// Send a list of tests to the specified recipient.
+    /// If no scenario name is specified, send the current scenario.
+    pub fn send_tests_to(&self, sender_name: &UnitName, scenario_name_opt: &Option<UnitName>) {
+        let scenario_id = match *scenario_name_opt {
+            Some(ref n) => n.clone(),
+            None => match *self.current_scenario.borrow() {
+                Some(ref cs) => cs.borrow().id().clone(),
+                None => {
+                    self.bc.broadcast(&UnitEvent::Log(LogEntry::new_error(sender_name.clone(), "unable to list tests, no scenario specified and no scenario selected".to_owned())));
+                    return;
+                }
+            }
+        };
+        let scenarios = self.scenarios.borrow();
+        let scenario_rc_opt = scenarios.get(&scenario_id);
+        match scenario_rc_opt {
+            None => self.bc.broadcast(&UnitEvent::Log(LogEntry::new_error(sender_name.clone(), format!("unable to list tests, scenario {} not found", scenario_id)))),
+            Some(ref sc_ref) => {
+                let scenario = sc_ref.borrow();
+                self.send_messages_to(sender_name, vec![ManagerStatusMessage::Tests(scenario.id().clone(), scenario.test_sequence())])
+            }
+        }
+    }
+
+    fn broadcast_selected_jig(&self) {
+        let jig_opt = self.current_jig.borrow();
+        match *jig_opt {
+            None => return,
+            Some(ref j) => {
+                let jig = j.borrow();
+                for (interface_id, _) in self.interfaces.borrow().iter() {
+                    let messages = vec![
+                        ManagerStatusMessage::Jig(Some(jig.id().clone()))
+                    ];
+                    self.send_messages_to(interface_id, messages);
+                }
+            }
+        }
+    }
+
+    fn broadcast_scenario_list(&self) {
+        let msg = ManagerStatusMessage::Scenarios(self.scenarios.borrow().keys().map(|x| x.clone()).collect());
+        for (interface_id, _) in self.interfaces.borrow().iter() {
+            self.send_messages_to(interface_id, vec![msg.clone()]);
+        }
+    }
+
+    fn broadcast_selected_scenario(&self) {
+        let opt = self.current_scenario.borrow();
+        match *opt {
+            None => return,
+            Some(ref j) => {
+                let scenario = j.borrow();
+                for (interface_id, _) in self.interfaces.borrow().iter() {
+                    let messages = vec![
+                        ManagerStatusMessage::Scenario(Some(scenario.id().clone())),
+                        ManagerStatusMessage::Tests(scenario.id().clone(), scenario.test_sequence())
+                    ];
+                    self.send_messages_to(interface_id, messages);
+                }
+            }
+        }
+    }
+
+    fn broadcast_jig_named(&self, jig_id: &UnitName) {
+        let jigs = self.jigs.borrow();
+        let jig = match jigs.get(jig_id) {
+            Some(ref s) => s.clone(),
+            None => return,
+        };
+        for (interface_id, _) in self.interfaces.borrow().iter() {
+            let jig = jig.borrow();
+            let messages = vec![
+                ManagerStatusMessage::Describe(jig.id().clone(), FieldType::Name, jig.name().clone()),
+                ManagerStatusMessage::Describe(jig.id().clone(), FieldType::Description, jig.description().clone())
+            ];
+            self.send_messages_to(interface_id, messages);
+        }
+    }
+
+    fn broadcast_scenario_named(&self, scenario_id: &UnitName) {
+        let scenarios = self.scenarios.borrow();
+        let scenario = match scenarios.get(scenario_id) {
+            Some(ref s) => s.clone(),
+            None => return,
+        };
+
+        self.broadcast_scenario_list();
+        let messages = {
+            let scenario = scenario.borrow();
+            vec![
+                // Rebroadcast the list of scenarios, since that may have changed.
+                ManagerStatusMessage::Describe(scenario_id.clone(), FieldType::Name, scenario.name().clone()),
+                ManagerStatusMessage::Describe(scenario_id.clone(), FieldType::Description, scenario.description().clone())
+            ]
+        };
+        for (interface_id, _) in self.interfaces.borrow().iter() {
+            self.send_messages_to(interface_id, messages.clone());
+        }
+    }
+
+    fn broadcast_test_named(&self, unit_id: &UnitName) {
+        let units = self.tests.borrow();
+        let unit = match units.get(unit_id) {
+            Some(ref s) => s.clone(),
+            None => return,
+        };
+        for (interface_id, _) in self.interfaces.borrow().iter() {
+            let unit = unit.borrow();
+            let messages = vec![
+                ManagerStatusMessage::Describe(unit_id.clone(), FieldType::Name, unit.name().clone()),
+                ManagerStatusMessage::Describe(unit_id.clone(), FieldType::Description, unit.description().clone())
+            ];
+            self.send_messages_to(interface_id, messages);
+        }
+    }
+
+    fn broadcast_skipped(&self, unit_id: &UnitName, reason: &String) {
+        let msg = ManagerStatusMessage::Skipped(unit_id.clone(), reason.clone());
+        for (interface_id, _) in self.interfaces.borrow().iter() {
+            self.send_messages_to(interface_id, vec![msg.clone()]);
+        }
+    }
+
+    fn broadcast_finished(&self, unit_id: &UnitName, code: u32, message: &String) {
+        let msg = ManagerStatusMessage::Finished(unit_id.clone(), code, message.clone());
+        for (interface_id, _) in self.interfaces.borrow().iter() {
+            self.send_messages_to(interface_id, vec![msg.clone()]);
+        }
+    }
+
+    fn broadcast_message(&self, msg: ManagerStatusMessage) {
+        for (interface_id, _) in self.interfaces.borrow().iter() {
+            self.send_messages_to(interface_id, vec![msg.clone()]);
+        }
+    }
+
+    /// Send a Vec<ManagerStatusMessage> to a specific endpoint.
+    pub fn send_messages_to(&self, sender_name: &UnitName, messages: Vec<ManagerStatusMessage>) {
+        let mut deactivate_reason = None;
+        match *sender_name.kind() {
+            UnitKind::Interface => {
+                let interface_table = self.interfaces.borrow();
+                let interface = interface_table.get(sender_name).expect("Unable to find Interface in the library");
+                for msg in messages {
+                    if let Err(e) = interface.borrow().output_message(msg) {
+                        deactivate_reason = Some(e);
+                        break;
+                    }
+                }
+            },
+            _ => (),
+        }
+        if let Some(deactivate_reason) = deactivate_reason {
+            self.deactivate(sender_name, format!("communication error: {}", deactivate_reason).as_str());
+        }
+    }
 }